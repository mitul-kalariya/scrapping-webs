--- conflicted
+++ resolved
@@ -34,15 +34,8 @@
     def _test_raw_response(self, article, test_article_data):
         # Testing raw_response object
         with self.subTest():
-<<<<<<< HEAD
             self.assertEqual(article[0].get("raw_response").get("content_type"),
                              test_article_data[0].get("raw_response").get("content_type"))
-=======
-            self.assertEqual(
-                article[0].get("raw_response").get("content_type"),
-                test_article_data[0].get("raw_response").get("content_type"),
-            )
->>>>>>> 05654fa0
         with self.subTest():
             self.assertIsInstance(article[0].get("raw_response").get("content")[0], str)
 
@@ -69,23 +62,16 @@
                 if test_article_data[0].get("parsed_json").get("other"):
                     self.assertIsInstance(article[0].get("parsed_json").get("other"), list,
                                           "parsed_json --> other must be list")
-<<<<<<< HEAD
                 # For old website in which it is `Other`
                 if test_article_data[0].get("parsed_json").get("Other"):
                     self.assertIsInstance(article[0].get("parsed_json").get("Other"), list,
                                           "parsed_json --> other must be list")
 
-=======
-                if test_article_data[0].get("parsed_json").get("Other"):
-                    self.assertIsInstance(article[0].get("parsed_json").get("other"), list,
-                                          "parsed_json --> other must be list")
->>>>>>> 05654fa0
 
     def _test_parse_json_with_test_data(self, article, test_article_data):
         # Testing parsed_data object
 
         with self.subTest():
-<<<<<<< HEAD
             self.assertDictEqual(article[0].get("parsed_data").get("author")[0],
                                  test_article_data[0].get("parsed_data").get("author")[0],
                                  "author mismatch in parsed_data")
@@ -111,49 +97,6 @@
             self.assertEqual(article[0].get("parsed_data").get("source_language"),
                              test_article_data[0].get("parsed_data").get("source_language"),
                              "source_language mismatch in parsed_data")
-=======
-            self.assertDictEqual(
-                article[0].get("parsed_data").get("author")[0],
-                test_article_data[0].get("parsed_data").get("author")[0],
-                "author mismatch in parsed_data",
-            )
-        with self.subTest():
-            self.assertEqual(
-                article[0].get("parsed_data").get("published_at"),
-                test_article_data[0].get("parsed_data").get("published_at"),
-                "published_at mismatch in parsed_data",
-            )
-        with self.subTest():
-            self.assertEqual(
-                article[0].get("parsed_data").get("publisher"),
-                test_article_data[0].get("parsed_data").get("publisher"),
-                "publisher mismatch in parsed_data",
-            )
-        with self.subTest():
-            self.assertEqual(
-                article[0].get("parsed_data").get("section"),
-                test_article_data[0].get("parsed_data").get("section"),
-                "section mismatch in parsed_data",
-            )
-        with self.subTest():
-            self.assertEqual(
-                article[0].get("parsed_data").get("tags"),
-                test_article_data[0].get("parsed_data").get("tags"),
-                "tags mismatch in parsed_data",
-            )
-        with self.subTest():
-            self.assertEqual(
-                article[0].get("parsed_data").get("source_country"),
-                test_article_data[0].get("parsed_data").get("source_country"),
-                "source_country mismatch in parsed_data",
-            )
-        with self.subTest():
-            self.assertEqual(
-                article[0].get("parsed_data").get("source_language"),
-                test_article_data[0].get("parsed_data").get("source_language"),
-                "source_language mismatch in parsed_data",
-            )
->>>>>>> 05654fa0
 
     def _test_image_format(self, article):
         # Testing the image object inside parsed_data
@@ -197,7 +140,6 @@
         # but testing the object format so that we can verify that crawler is working well.
         if article[0].get("parsed_data").get("text"):
             with self.subTest():
-<<<<<<< HEAD
                 self.assertIsInstance(article[0].get("parsed_data").get("text")[0],
                                       str, "format mismatch for parsed_data--> text")
             with self.subTest():
@@ -214,211 +156,85 @@
             with self.subTest():
                 self.assertIsInstance(article[0].get("parsed_data").get(
                     "title"), list, "format mismatch for parsed_data--> title")
-=======
-                self.assertIsInstance(
-                    article[0].get("parsed_data").get("text")[0],
-                    str,
-                    "format mismatch for parsed_data--> text",
-                )
-            with self.subTest():
-                self.assertIsInstance(
-                    article[0].get("parsed_data").get("text"),
-                    list,
-                    "format mismatch for parsed_data--> text",
-                )
-
-        if article[0].get("parsed_data").get("title"):
-            with self.subTest():
-                self.assertIsInstance(
-                    article[0].get("parsed_data").get("title")[0],
-                    str,
-                    "format mismatch for parsed_data--> title",
-                )
-            with self.subTest():
-                self.assertIsInstance(
-                    article[0].get("parsed_data").get("title"),
-                    list,
-                    "format mismatch for parsed_data--> title",
-                )
->>>>>>> 05654fa0
         else:
             raise AssertionError("missing object:- parsed_data--> title")
 
         if article[0].get("parsed_data").get("description"):
             with self.subTest():
-<<<<<<< HEAD
                 self.assertIsInstance(article[0].get("parsed_data").get("description")[
                     0], str, "format mismatch for parsed_data--> description")
             with self.subTest():
                 self.assertIsInstance(article[0].get("parsed_data").get("description"),
                                       list, "format mismatch for parsed_data--> description")
-=======
-                self.assertIsInstance(
-                    article[0].get("parsed_data").get("description")[0],
-                    str,
-                    "format mismatch for parsed_data--> description",
-                )
-            with self.subTest():
-                self.assertIsInstance(
-                    article[0].get("parsed_data").get("description"),
-                    list,
-                    "format mismatch for parsed_data--> description",
-                )
->>>>>>> 05654fa0
         else:
             raise AssertionError("missing object:- parsed_data--> description")
 
         if article[0].get("parsed_data").get("source_country"):
             with self.subTest():
-<<<<<<< HEAD
                 self.assertIsInstance(article[0].get("parsed_data").get("source_country")[
                     0], str, "format mismatch for parsed_data--> source_country")
             with self.subTest():
                 self.assertIsInstance(article[0].get("parsed_data").get("source_country"),
                                       list, "format mismatch for parsed_data--> source_country")
-=======
-                self.assertIsInstance(
-                    article[0].get("parsed_data").get("source_country")[0],
-                    str,
-                    "format mismatch for parsed_data--> source_country",
-                )
-            with self.subTest():
-                self.assertIsInstance(
-                    article[0].get("parsed_data").get("source_country"),
-                    list,
-                    "format mismatch for parsed_data--> source_country",
-                )
->>>>>>> 05654fa0
         else:
             with self.subTest():
                 raise AssertionError("missing object:- parsed_data--> source_country")
 
         if article[0].get("parsed_data").get("source_language"):
             with self.subTest():
-<<<<<<< HEAD
                 self.assertIsInstance(article[0].get("parsed_data").get("source_language")[
                     0], str, "format mismatch for parsed_data--> source_language")
             with self.subTest():
                 self.assertIsInstance(article[0].get("parsed_data").get("source_language"),
                                       list, "format mismatch for parsed_data--> source_language")
-=======
-                self.assertIsInstance(
-                    article[0].get("parsed_data").get("source_language")[0],
-                    str,
-                    "format mismatch for parsed_data--> source_language",
-                )
-            with self.subTest():
-                self.assertIsInstance(
-                    article[0].get("parsed_data").get("source_language"),
-                    list,
-                    "format mismatch for parsed_data--> source_language",
-                )
->>>>>>> 05654fa0
         else:
             with self.subTest():
                 raise AssertionError("missing object:- parsed_data--> source_language")
 
         if article[0].get("parsed_data").get("author"):
             with self.subTest():
-<<<<<<< HEAD
                 self.assertIsInstance(article[0].get("parsed_data").get("author")[
                     0], dict, "format mismatch for parsed_data--> author")
             with self.subTest():
                 self.assertIsInstance(article[0].get("parsed_data").get("author"),
                                       list, "format mismatch for parsed_data--> author")
-=======
-                self.assertIsInstance(
-                    article[0].get("parsed_data").get("author")[0],
-                    dict,
-                    "format mismatch for parsed_data--> author",
-                )
-            with self.subTest():
-                self.assertIsInstance(
-                    article[0].get("parsed_data").get("author"),
-                    list,
-                    "format mismatch for parsed_data--> author",
-                )
->>>>>>> 05654fa0
             self._test_author_format(article)
 
         if article[0].get("parsed_data").get("modified_at"):
             with self.subTest():
-<<<<<<< HEAD
                 self.assertIsInstance(article[0].get("parsed_data").get("modified_at")[
                     0], str, "format mismatch for parsed_data--> modified_at")
             with self.subTest():
                 self.assertIsInstance(article[0].get("parsed_data").get("modified_at"),
                                       list, "format mismatch for parsed_data--> modified_at")
-=======
-                self.assertIsInstance(
-                    article[0].get("parsed_data").get("modified_at")[0],
-                    str,
-                    "format mismatch for parsed_data--> modified_at",
-                )
-            with self.subTest():
-                self.assertIsInstance(
-                    article[0].get("parsed_data").get("modified_at"),
-                    list,
-                    "format mismatch for parsed_data--> modified_at",
-                )
->>>>>>> 05654fa0
         else:
             with self.subTest():
                 raise AssertionError("missing object:- parsed_data--> modified_at")
 
         if article[0].get("parsed_data").get("published_at"):
             with self.subTest():
-<<<<<<< HEAD
                 self.assertIsInstance(article[0].get("parsed_data").get("published_at")[
                     0], str, "format mismatch for parsed_data--> published_at")
             with self.subTest():
                 self.assertIsInstance(article[0].get("parsed_data").get("published_at"),
                                       list, "format mismatch for parsed_data--> published_at")
-=======
-                self.assertIsInstance(
-                    article[0].get("parsed_data").get("published_at")[0],
-                    str,
-                    "format mismatch for parsed_data--> published_at",
-                )
-            with self.subTest():
-                self.assertIsInstance(
-                    article[0].get("parsed_data").get("published_at"),
-                    list,
-                    "format mismatch for parsed_data--> published_at",
-                )
->>>>>>> 05654fa0
         else:
             with self.subTest():
                 raise AssertionError("missing object:- parsed_data--> published_at")
 
         if article[0].get("parsed_data").get("publisher"):
             with self.subTest():
-<<<<<<< HEAD
                 self.assertIsInstance(article[0].get("parsed_data").get("publisher")[
                     0], dict, "format mismatch for parsed_data--> publisher")
             with self.subTest():
                 self.assertIsInstance(article[0].get("parsed_data").get("publisher"),
                                       list, "format mismatch for parsed_data--> publisher")
-=======
-                self.assertIsInstance(
-                    article[0].get("parsed_data").get("publisher")[0],
-                    dict,
-                    "format mismatch for parsed_data--> publisher",
-                )
-            with self.subTest():
-                self.assertIsInstance(
-                    article[0].get("parsed_data").get("publisher"),
-                    list,
-                    "format mismatch for parsed_data--> publisher",
-                )
->>>>>>> 05654fa0
         else:
             with self.subTest():
                 raise AssertionError("missing object:- parsed_data--> publisher")
 
         if article[0].get("parsed_data").get("images"):
             with self.subTest():
-<<<<<<< HEAD
                 self.assertIsInstance(article[0].get("parsed_data").get("images")[
                     0], dict, "format mismatch for parsed_data--> images")
             with self.subTest():
@@ -450,48 +266,6 @@
         else:
             with self.subTest():
                 raise AssertionError("missing object:- parsed_data--> tags")
-=======
-                self.assertIsInstance(
-                    article[0].get("parsed_data").get("images")[0],
-                    dict,
-                    "format mismatch for parsed_data--> images",
-                )
-            with self.subTest():
-                self.assertIsInstance(
-                    article[0].get("parsed_data").get("images"),
-                    list,
-                    "format mismatch for parsed_data--> images",
-                )
-            self._test_image_format(article)
-
-        if article[0].get("parsed_data").get("section"):
-            with self.subTest():
-                self.assertIsInstance(
-                    article[0].get("parsed_data").get("section")[0],
-                    str,
-                    "format mismatch for parsed_data--> section",
-                )
-            with self.subTest():
-                self.assertIsInstance(
-                    article[0].get("parsed_data").get("section"),
-                    list,
-                    "format mismatch for parsed_data--> section",
-                )
-
-        if article[0].get("parsed_data").get("tags"):
-            with self.subTest():
-                self.assertIsInstance(
-                    article[0].get("parsed_data").get("tags")[0],
-                    str,
-                    "format mismatch for parsed_data--> tags",
-                )
-            with self.subTest():
-                self.assertIsInstance(
-                    article[0].get("parsed_data").get("tags"),
-                    list,
-                    "format mismatch for parsed_data--> tags",
-                )
->>>>>>> 05654fa0
 
 
 class TestSitemap(unittest.TestCase):
