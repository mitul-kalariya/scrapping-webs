--- conflicted
+++ resolved
@@ -1,8 +1,8 @@
-# {ScrapperName} Scrapping
+# Economist Canada News Scrapping
 
 #### Setup and execution instructions: - 
 
-This repo contains the code to scrap all article links and articles from {BASE_URL} website and the tech stacks used are
+This repo contains the code to scrap all article links and articles from https://www.economist.com/ website and the tech stacks used are
 - Python 3.10
 - Scrapy
 
@@ -17,23 +17,15 @@
 
 ### Installation
 
-<<<<<<< HEAD
-Use the command `pip install <path_to_package>`. for example `pip install dist/crweconomist-0.1.tar.gz`
-
-=======
 Use the command `python setup.py install`. This will install the whole package in your virtual environment and you can use the following code and get started.
->>>>>>> b49c330c
 ### Usage
 
 You can use the `Crawler` class and its `crawl` method to crawl the data.
 Quick example as shown below.
 ```
-<<<<<<< HEAD
-from crweconomist import Crawler
-=======
 # To fetch all the article links
 
-from {package_name} import Crawler
+from crweconomist import Crawler
 
 proxies = {
     "proxyIp": "168.92.23.26", # just added dummy IP
@@ -45,20 +37,19 @@
 crawler = Crawler(
     query={
         "type": "sitemap",
-        "domain": "{BASE_URL}",
+        "domain": "https://www.economist.com/",
         "since": "2023-02-25",
         "until": "2023-03-26"
     },
     proxies=proxies
 )
->>>>>>> b49c330c
 
 data = crawler.crawl()
 ```
 ```
 # To fetch all the article links from today's date only
 
-from {package_name} import Crawler
+from crweconomist import Crawler
 
 proxies = {
     "proxyIp": "168.92.23.26", # just added dummy IP
@@ -70,7 +61,7 @@
 crawler = Crawler(
     query={
         "type": "sitemap",
-        "domain": "{BASE_URL}"
+        "domain": "https://www.economist.com/"
     },
     proxies=proxies
 )
@@ -81,7 +72,7 @@
 ```
 #  To fetch the specific article details
 
-from {package_name} import Crawler
+from crweconomist import Crawler
 
 proxies = {
     "proxyIp": "168.92.23.26", # just added dummy IP
