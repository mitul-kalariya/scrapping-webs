## Economist Scraper

This repo contains the code to scrap all sitemaps (if available) and articles from [Economist](https://www.economist.com) website and the Tech stacks used are:-
-  Python 3.10
-  Scrapy 

### Environment Setup 
 
Create Virtual Environment using Python3 and activate environment. 
```bash
python3 -m venv venv
```
```bash
source venv/bin/activate
```

### Install required dependencies

Install requirements using requirements.txt file available in main
```bash
pip install -r requirements.txt
```

### Sitemap file available:- Yes

<<<<<<< HEAD
### Command to fetch Sitemap:-
-  Command to crawl on sitemap from specific date range
```bash
scrapy crawl economist_canada -a type=sitemap -a start_date=2023-03-11 -a end_date=2023-03-13
```
    
-  Command to crawl sitemap for today’s date  
```bash
scrapy crawl economist_canada -a type=sitemap
```
    
### Command to fetch Articles:-
[Economist_article_url](https://www.economist.com/podcasts/2023/01/02/the-world-is-entering-a-new-nuclear-age-an-old-fear-returns)
```bash
scrapy crawl economist_canada -a type=article url=timesnownews_article_url
```
=======
- Create Virtual Environment using Python3 and activate environment.
- `python3 -m venv venv`
- `source venv/bin/activate`
- Install Requirements using requirements.txt file available in a main directory.
- `pip install -r requirements.txt

### Package Information
A package is already created inside the `dist` directory and if you want to create a new package after any changes then run the below command
```
python setup.py sdist
```

### Installation

Use the command `pip install <path_to_package>`. for example `pip install dist/crwindianexpress-0.1.tar.gz`

### Usage

You can use the `Crawler` class and its `crawl` method to crawl the data.
Quick example as shown below.
```
from crwindianexpress import Crawler

# For Article
crawler = Crawler(query={"type": "article", "link": https://example.com/articles/test.html"})
data = crawler.crawl()

# For Sitemap
crawler = Crawler(query={"type": "sitemap", "domain": "https://example.com", "since": "2022-03-01", "until": "2022-03-26"})
data = crawler.crawl()

# For Link Feed
crawler = Crawler(query={"type": "link_feed"})
data = crawler.crawl()
```
The `query` argument will be changed as per the type like `sitemap`, `article`, and `link_feed`. More details are added in the code documentation.

## Test Cases
We have used Python's in-built module `unittest`.
We have covered mainly two test cases.
1. For Sitemap article links crawler
2. For Article data CrawlerRun below command to run the test cases.
- `python -m unittest`
>>>>>>> 2b20bcb1
<|MERGE_RESOLUTION|>--- conflicted
+++ resolved
@@ -1,46 +1,16 @@
-## Economist Scraper
+# Newton Scrapping
+This is the scrapping project to scrap news from different website.
 
-This repo contains the code to scrap all sitemaps (if available) and articles from [Economist](https://www.economist.com) website and the Tech stacks used are:-
--  Python 3.10
--  Scrapy 
 
-### Environment Setup 
- 
-Create Virtual Environment using Python3 and activate environment. 
-```bash
-python3 -m venv venv
-```
-```bash
-source venv/bin/activate
-```
+#### Setup and execution instructions: - 
 
-### Install required dependencies
+This repo contains the code to scrap all sitemaps (if available) and articles from {website name} website and the Tech stacks used are
+- Python 3.10
+- Scrapy
 
-Install requirements using requirements.txt file available in main
-```bash
-pip install -r requirements.txt
-```
 
-### Sitemap file available:- Yes
+#### Environment Setup 
 
-<<<<<<< HEAD
-### Command to fetch Sitemap:-
--  Command to crawl on sitemap from specific date range
-```bash
-scrapy crawl economist_canada -a type=sitemap -a start_date=2023-03-11 -a end_date=2023-03-13
-```
-    
--  Command to crawl sitemap for today’s date  
-```bash
-scrapy crawl economist_canada -a type=sitemap
-```
-    
-### Command to fetch Articles:-
-[Economist_article_url](https://www.economist.com/podcasts/2023/01/02/the-world-is-entering-a-new-nuclear-age-an-old-fear-returns)
-```bash
-scrapy crawl economist_canada -a type=article url=timesnownews_article_url
-```
-=======
 - Create Virtual Environment using Python3 and activate environment.
 - `python3 -m venv venv`
 - `source venv/bin/activate`
@@ -83,5 +53,4 @@
 We have covered mainly two test cases.
 1. For Sitemap article links crawler
 2. For Article data CrawlerRun below command to run the test cases.
-- `python -m unittest`
->>>>>>> 2b20bcb1
+- `python -m unittest`