<<<<<<< HEAD
# Welt Scrapping

#### Setup and execution instructions: - 

This repo contains the code to scrap all article links and articles from https://www.welt.de website and the tech stacks used are
=======
# {ScrapperName} Scrapping

#### Setup and execution instructions: - 

This repo contains the code to scrap all article links and articles from {BASE_URL} website and the tech stacks used are
>>>>>>> da5e93b8
- Python 3.10
- Scrapy


#### Environment Setup

- Create a Virtual Environment using Python3 and activate the environment.
- `python3 -m venv venv`
- `source venv/bin/activate`

*Note:* Make sure to activate the virtual environment before executing code or installing the package.

### Installation

Use the command `python setup.py install`. This will install the whole package in your virtual environment and you can use the following code and get started.
### Usage

You can use the `Crawler` class and its `crawl` method to crawl the data.
Quick example as shown below.

```
<<<<<<< HEAD
# To fetch all the article links from today's date only

from crwwelt import Crawler
=======
# To fetch all the article links

from {package_name} import Crawler

proxies = {
    "proxyIp": "168.92.23.26", # just added dummy IP
    "proxyPort": "yourport", # example 3199
    "proxyUsername": "yourusername",
    "proxyPassword": "yourpassword"
}

crawler = Crawler(
    query={
        "type": "sitemap",
        "domain": "{BASE_URL}",
        "since": "2023-02-25",
        "until": "2023-03-26"
    },
    proxies=proxies
)

data = crawler.crawl()
```
```
# To fetch all the article links from today's date only

from {package_name} import Crawler
>>>>>>> da5e93b8

proxies = {
    "proxyIp": "168.92.23.26", # just added dummy IP
    "proxyPort": "yourport", # example 3199
    "proxyUsername": "yourusername",
    "proxyPassword": "yourpassword"
}

crawler = Crawler(
    query={
<<<<<<< HEAD
        "type": "link_feed",
        "domain": "https://www.welt.de"
=======
        "type": "sitemap",
        "domain": "{BASE_URL}"
>>>>>>> da5e93b8
    },
    proxies=proxies
)

data = crawler.crawl()
```

```
#  To fetch the specific article details

<<<<<<< HEAD
from crwwelt import Crawler
=======
from {package_name} import Crawler
>>>>>>> da5e93b8

proxies = {
    "proxyIp": "168.92.23.26", # just added dummy IP
    "proxyPort": "yourport", # example 3199
    "proxyUsername": "yourusername",
    "proxyPassword": "yourpassword"
}

crawler = Crawler(
    query={
        "type": "article",
<<<<<<< HEAD
        "link": "https://www.welt.de/newsticker/dpa_nt/infoline_nt/wirtschaft_nt/article244563414/Dax-vor-Inflationsdaten-weiter-auf-Erholungskurs.html"
=======
        "link": {Sample article URL from test case}
>>>>>>> da5e93b8
    },
    proxies=proxies
)

data = crawler.crawl()
```

## Test Cases
We have used Python's in-built module `unittest`.
We have covered mainly two test cases.
1. For Sitemap article links crawler
2. For Article data CrawlerRun below command to run the test cases.
- `python -m unittest`<|MERGE_RESOLUTION|>--- conflicted
+++ resolved
@@ -1,16 +1,8 @@
-<<<<<<< HEAD
 # Welt Scrapping
 
 #### Setup and execution instructions: - 
 
 This repo contains the code to scrap all article links and articles from https://www.welt.de website and the tech stacks used are
-=======
-# {ScrapperName} Scrapping
-
-#### Setup and execution instructions: - 
-
-This repo contains the code to scrap all article links and articles from {BASE_URL} website and the tech stacks used are
->>>>>>> da5e93b8
 - Python 3.10
 - Scrapy
 
@@ -32,14 +24,9 @@
 Quick example as shown below.
 
 ```
-<<<<<<< HEAD
 # To fetch all the article links from today's date only
 
 from crwwelt import Crawler
-=======
-# To fetch all the article links
-
-from {package_name} import Crawler
 
 proxies = {
     "proxyIp": "168.92.23.26", # just added dummy IP
@@ -50,38 +37,8 @@
 
 crawler = Crawler(
     query={
-        "type": "sitemap",
-        "domain": "{BASE_URL}",
-        "since": "2023-02-25",
-        "until": "2023-03-26"
-    },
-    proxies=proxies
-)
-
-data = crawler.crawl()
-```
-```
-# To fetch all the article links from today's date only
-
-from {package_name} import Crawler
->>>>>>> da5e93b8
-
-proxies = {
-    "proxyIp": "168.92.23.26", # just added dummy IP
-    "proxyPort": "yourport", # example 3199
-    "proxyUsername": "yourusername",
-    "proxyPassword": "yourpassword"
-}
-
-crawler = Crawler(
-    query={
-<<<<<<< HEAD
         "type": "link_feed",
         "domain": "https://www.welt.de"
-=======
-        "type": "sitemap",
-        "domain": "{BASE_URL}"
->>>>>>> da5e93b8
     },
     proxies=proxies
 )
@@ -92,11 +49,7 @@
 ```
 #  To fetch the specific article details
 
-<<<<<<< HEAD
 from crwwelt import Crawler
-=======
-from {package_name} import Crawler
->>>>>>> da5e93b8
 
 proxies = {
     "proxyIp": "168.92.23.26", # just added dummy IP
@@ -108,11 +61,7 @@
 crawler = Crawler(
     query={
         "type": "article",
-<<<<<<< HEAD
         "link": "https://www.welt.de/newsticker/dpa_nt/infoline_nt/wirtschaft_nt/article244563414/Dax-vor-Inflationsdaten-weiter-auf-Erholungskurs.html"
-=======
-        "link": {Sample article URL from test case}
->>>>>>> da5e93b8
     },
     proxies=proxies
 )
