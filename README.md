<<<<<<< HEAD
# Sueddeutsche Scrapping

#### Setup and execution instructions: - 

This repo contains the code to scrap all article links and articles from http://www.sueddeutsche.de/ website and the tech stacks used are
=======
# {ScrapperName} Scrapping

#### Setup and execution instructions: - 

This repo contains the code to scrap all article links and articles from {BASE_URL} website and the tech stacks used are
>>>>>>> da5e93b8
- Python 3.10
- Scrapy


#### Environment Setup

- Create a Virtual Environment using Python3 and activate the environment.
- `python3 -m venv venv`
- `source venv/bin/activate`

*Note:* Make sure to activate the virtual environment before executing code or installing the package.

### Installation

Use the command `python setup.py install`. This will install the whole package in your virtual environment and you can use the following code and get started.
### Usage

You can use the `Crawler` class and its `crawl` method to crawl the data.
Quick example as shown below.
```
# To fetch all the article links

<<<<<<< HEAD
from crwsueddeutsche import Crawler
=======
from {package_name} import Crawler
>>>>>>> da5e93b8

proxies = {
    "proxyIp": "168.92.23.26", # just added dummy IP
    "proxyPort": "yourport", # example 3199
    "proxyUsername": "yourusername",
    "proxyPassword": "yourpassword"
}

crawler = Crawler(
    query={
        "type": "sitemap",
<<<<<<< HEAD
        "domain": "http://www.sueddeutsche.de/",
=======
        "domain": "{BASE_URL}",
>>>>>>> da5e93b8
        "since": "2023-02-25",
        "until": "2023-03-26"
    },
    proxies=proxies
)

data = crawler.crawl()
```
```
# To fetch all the article links from today's date only

<<<<<<< HEAD
from crwsueddeutsche import Crawler
=======
from {package_name} import Crawler
>>>>>>> da5e93b8

proxies = {
    "proxyIp": "168.92.23.26", # just added dummy IP
    "proxyPort": "yourport", # example 3199
    "proxyUsername": "yourusername",
    "proxyPassword": "yourpassword"
}

crawler = Crawler(
    query={
        "type": "sitemap",
<<<<<<< HEAD
        "domain": "http://www.sueddeutsche.de/"
=======
        "domain": "{BASE_URL}"
>>>>>>> da5e93b8
    },
    proxies=proxies
)

data = crawler.crawl()
```

```
#  To fetch the specific article details

<<<<<<< HEAD
from crwsueddeutsche import Crawler
=======
from {package_name} import Crawler
>>>>>>> da5e93b8

proxies = {
    "proxyIp": "168.92.23.26", # just added dummy IP
    "proxyPort": "yourport", # example 3199
    "proxyUsername": "yourusername",
    "proxyPassword": "yourpassword"
}

crawler = Crawler(
    query={
        "type": "article",
<<<<<<< HEAD
        "link": "https://www.sueddeutsche.de/panorama/unfaelle-landau-in-der-pfalz-mann-verletzt-sich-bei-sturz-von-kletterwand-dpa.urn-newsml-dpa-com-20090101-230227-99-761585"
=======
        "link": {Sample article URL from test case}
>>>>>>> da5e93b8
    },
    proxies=proxies
)

data = crawler.crawl()
```

## Test Cases
We have used Python's in-built module `unittest`.
We have covered mainly two test cases.
1. For Sitemap article links crawler
2. For Article data CrawlerRun below command to run the test cases.
- `python -m unittest`<|MERGE_RESOLUTION|>--- conflicted
+++ resolved
@@ -1,21 +1,13 @@
-<<<<<<< HEAD
 # Sueddeutsche Scrapping
 
 #### Setup and execution instructions: - 
 
-This repo contains the code to scrap all article links and articles from http://www.sueddeutsche.de/ website and the tech stacks used are
-=======
-# {ScrapperName} Scrapping
-
-#### Setup and execution instructions: - 
-
 This repo contains the code to scrap all article links and articles from {BASE_URL} website and the tech stacks used are
->>>>>>> da5e93b8
 - Python 3.10
 - Scrapy
 
 
-#### Environment Setup
+#### Environment Setup 
 
 - Create a Virtual Environment using Python3 and activate the environment.
 - `python3 -m venv venv`
@@ -33,11 +25,7 @@
 ```
 # To fetch all the article links
 
-<<<<<<< HEAD
-from crwsueddeutsche import Crawler
-=======
 from {package_name} import Crawler
->>>>>>> da5e93b8
 
 proxies = {
     "proxyIp": "168.92.23.26", # just added dummy IP
@@ -49,11 +37,7 @@
 crawler = Crawler(
     query={
         "type": "sitemap",
-<<<<<<< HEAD
-        "domain": "http://www.sueddeutsche.de/",
-=======
         "domain": "{BASE_URL}",
->>>>>>> da5e93b8
         "since": "2023-02-25",
         "until": "2023-03-26"
     },
@@ -65,11 +49,7 @@
 ```
 # To fetch all the article links from today's date only
 
-<<<<<<< HEAD
-from crwsueddeutsche import Crawler
-=======
 from {package_name} import Crawler
->>>>>>> da5e93b8
 
 proxies = {
     "proxyIp": "168.92.23.26", # just added dummy IP
@@ -81,11 +61,7 @@
 crawler = Crawler(
     query={
         "type": "sitemap",
-<<<<<<< HEAD
-        "domain": "http://www.sueddeutsche.de/"
-=======
         "domain": "{BASE_URL}"
->>>>>>> da5e93b8
     },
     proxies=proxies
 )
@@ -96,11 +72,7 @@
 ```
 #  To fetch the specific article details
 
-<<<<<<< HEAD
-from crwsueddeutsche import Crawler
-=======
 from {package_name} import Crawler
->>>>>>> da5e93b8
 
 proxies = {
     "proxyIp": "168.92.23.26", # just added dummy IP
@@ -112,11 +84,7 @@
 crawler = Crawler(
     query={
         "type": "article",
-<<<<<<< HEAD
-        "link": "https://www.sueddeutsche.de/panorama/unfaelle-landau-in-der-pfalz-mann-verletzt-sich-bei-sturz-von-kletterwand-dpa.urn-newsml-dpa-com-20090101-230227-99-761585"
-=======
         "link": {Sample article URL from test case}
->>>>>>> da5e93b8
     },
     proxies=proxies
 )
