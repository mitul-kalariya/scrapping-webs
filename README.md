# Newton Scrapping
This is the scrapping project to scrap news from different website.


#### Setup and execution instructions: - 

This repo contains the code to scrap all sitemaps (if available) and articles from {website name} website and the Tech stacks used are
- Python 3.10
- Scrapy


#### Environment Setup 

- Create Virtual Environment using Python3 and activate environment.
- `python3 -m venv venv`
- `source venv/bin/activate`
- Install Requirements using requirements.txt file available in a main directory.
- `pip install -r requirements.txt
<<<<<<< HEAD
# Newton Scrapping
This is the scrapping project to scrap news from different website.


#### Setup and execution instructions: - 

This repo contains the code to scrap all sitemaps (if available) and articles from {website name} website and the Tech stacks used are
- Python 3.10
- Scrapy


#### Environment Setup 

- Create Virtual Environment using Python3 and activate environment.
- `python3 -m venv venv`
- `source venv/bin/activate`
- Install Requirements using requirements.txt file available in a main directory.
- `pip install -r requirements.txt `


#### Sitemap file available: - Yes


#### Command to fetch sitemap: - 

- command to crawl on sitemap from specific date range
- `scrapy crawl n_tv -a type=sitemap -a start_date=2023-03-14 -a end_date=2023-03-21`
- command to crawl sitemap for today’s date
- `scrapy crawl n_tv -a type=sitemap`


#### Commands to fetch Articles: - 

- command to crawl wanted article
- `scrapy crawl n_tv -a type=article -a url={{Article-URL}}`

*Note:* Make sure to enter the virtual env before running.
=======

### Package Information
A package is already created inside the `dist` directory and if you want to create a new package after any changes then run the below command
```
python setup.py sdist
```

### Installation

Use the command `pip install <path_to_package>`. for example `pip install dist/crwindianexpress-0.1.tar.gz`

### Usage

You can use the `Crawler` class and its `crawl` method to crawl the data.
Quick example as shown below.
```
from crwindianexpress import Crawler

# For Article
crawler = Crawler(query={"type": "article", "link": https://example.com/articles/test.html"})
data = crawler.crawl()

# For Sitemap
crawler = Crawler(query={"type": "sitemap", "domain": "https://example.com", "since": "2022-03-01", "until": "2022-03-26"})
data = crawler.crawl()

# For Link Feed
crawler = Crawler(query={"type": "link_feed"})
data = crawler.crawl()
```
The `query` argument will be changed as per the type like `sitemap`, `article`, and `link_feed`. More details are added in the code documentation.

## Test Cases
We have used Python's in-built module `unittest`.
We have covered mainly two test cases.
1. For Sitemap article links crawler
2. For Article data CrawlerRun below command to run the test cases.
- `python -m unittest`
>>>>>>> a81a33ea
<|MERGE_RESOLUTION|>--- conflicted
+++ resolved
@@ -16,45 +16,6 @@
 - `source venv/bin/activate`
 - Install Requirements using requirements.txt file available in a main directory.
 - `pip install -r requirements.txt
-<<<<<<< HEAD
-# Newton Scrapping
-This is the scrapping project to scrap news from different website.
-
-
-#### Setup and execution instructions: - 
-
-This repo contains the code to scrap all sitemaps (if available) and articles from {website name} website and the Tech stacks used are
-- Python 3.10
-- Scrapy
-
-
-#### Environment Setup 
-
-- Create Virtual Environment using Python3 and activate environment.
-- `python3 -m venv venv`
-- `source venv/bin/activate`
-- Install Requirements using requirements.txt file available in a main directory.
-- `pip install -r requirements.txt `
-
-
-#### Sitemap file available: - Yes
-
-
-#### Command to fetch sitemap: - 
-
-- command to crawl on sitemap from specific date range
-- `scrapy crawl n_tv -a type=sitemap -a start_date=2023-03-14 -a end_date=2023-03-21`
-- command to crawl sitemap for today’s date
-- `scrapy crawl n_tv -a type=sitemap`
-
-
-#### Commands to fetch Articles: - 
-
-- command to crawl wanted article
-- `scrapy crawl n_tv -a type=article -a url={{Article-URL}}`
-
-*Note:* Make sure to enter the virtual env before running.
-=======
 
 ### Package Information
 A package is already created inside the `dist` directory and if you want to create a new package after any changes then run the below command
@@ -92,5 +53,4 @@
 We have covered mainly two test cases.
 1. For Sitemap article links crawler
 2. For Article data CrawlerRun below command to run the test cases.
-- `python -m unittest`
->>>>>>> a81a33ea
+- `python -m unittest`