# {ScrapperName} Scrapping

#### Setup and execution instructions: - 

This repo contains the code to scrap all article links and articles from {BASE_URL} website and the tech stacks used are
- Python 3.10
- Scrapy


#### Environment Setup

- Create a Virtual Environment using Python3 and activate the environment.
- `python3 -m venv venv`
- `source venv/bin/activate`
<<<<<<< HEAD
- Install Requirements using requirements.txt file available in a main directory.
- `pip install -r requirements.txt

#### Sitemap file available: - Yes (In RSS format)


### Package Information
A package is already created inside the `dist` directory and if you want to create a new package after any changes then run the below command
```
python setup.py sdist
```

### Installation

Use the command `pip install <path_to_package>`. for example `pip install dist/crwcbcnews-0.1.tar.gz`

### Usage

You can use the `Crawler` class and its `crawl` method to crawl the data.
Quick example as shown below.
```
from crwcbcnews import Crawler

crawler = Crawler(query={"type": "article", "link": https://example.com/articles/test.html"})
data = crawler.crawl()
```
The `query` argument will be changed as per the type like `sitemap`, `article`, and `link_feed`. More details are added in the code documentation.
=======

*Note:* Make sure to activate the virtual environment before executing code or installing the package.

### Installation

Use the command `python setup.py install`. This will install the whole package in your virtual environment and you can use the following code and get started.
### Usage

You can use the `Crawler` class and its `crawl` method to crawl the data.
Quick example as shown below.
```
# To fetch all the article links

from {package_name} import Crawler

proxies = {
    "proxyIp": "168.92.23.26", # just added dummy IP
    "proxyPort": "yourport", # example 3199
    "proxyUsername": "yourusername",
    "proxyPassword": "yourpassword"
}

crawler = Crawler(
    query={
        "type": "sitemap",
        "domain": "{BASE_URL}",
        "since": "2023-02-25",
        "until": "2023-03-26"
    },
    proxies=proxies
)

data = crawler.crawl()
```
```
# To fetch all the article links from today's date only

from {package_name} import Crawler

proxies = {
    "proxyIp": "168.92.23.26", # just added dummy IP
    "proxyPort": "yourport", # example 3199
    "proxyUsername": "yourusername",
    "proxyPassword": "yourpassword"
}

crawler = Crawler(
    query={
        "type": "sitemap",
        "domain": "{BASE_URL}"
    },
    proxies=proxies
)

data = crawler.crawl()
```

```
#  To fetch the specific article details

from {package_name} import Crawler

proxies = {
    "proxyIp": "168.92.23.26", # just added dummy IP
    "proxyPort": "yourport", # example 3199
    "proxyUsername": "yourusername",
    "proxyPassword": "yourpassword"
}

crawler = Crawler(
    query={
        "type": "article",
        "link": {Sample article URL from test case}
    },
    proxies=proxies
)

data = crawler.crawl()
```
>>>>>>> da5e93b8

## Test Cases
We have used Python's in-built module `unittest`.
We have covered mainly two test cases.
1. For Sitemap article links crawler
2. For Article data CrawlerRun below command to run the test cases.
- `python -m unittest`<|MERGE_RESOLUTION|>--- conflicted
+++ resolved
@@ -1,8 +1,8 @@
-# {ScrapperName} Scrapping
+# CBC News Scrapping
 
 #### Setup and execution instructions: - 
 
-This repo contains the code to scrap all article links and articles from {BASE_URL} website and the tech stacks used are
+This repo contains the code to scrap all article links and articles from http://www.cbc.ca/ website and the tech stacks used are
 - Python 3.10
 - Scrapy
 
@@ -12,35 +12,6 @@
 - Create a Virtual Environment using Python3 and activate the environment.
 - `python3 -m venv venv`
 - `source venv/bin/activate`
-<<<<<<< HEAD
-- Install Requirements using requirements.txt file available in a main directory.
-- `pip install -r requirements.txt
-
-#### Sitemap file available: - Yes (In RSS format)
-
-
-### Package Information
-A package is already created inside the `dist` directory and if you want to create a new package after any changes then run the below command
-```
-python setup.py sdist
-```
-
-### Installation
-
-Use the command `pip install <path_to_package>`. for example `pip install dist/crwcbcnews-0.1.tar.gz`
-
-### Usage
-
-You can use the `Crawler` class and its `crawl` method to crawl the data.
-Quick example as shown below.
-```
-from crwcbcnews import Crawler
-
-crawler = Crawler(query={"type": "article", "link": https://example.com/articles/test.html"})
-data = crawler.crawl()
-```
-The `query` argument will be changed as per the type like `sitemap`, `article`, and `link_feed`. More details are added in the code documentation.
-=======
 
 *Note:* Make sure to activate the virtual environment before executing code or installing the package.
 
@@ -54,7 +25,7 @@
 ```
 # To fetch all the article links
 
-from {package_name} import Crawler
+from crwcbcnews import Crawler
 
 proxies = {
     "proxyIp": "168.92.23.26", # just added dummy IP
@@ -66,7 +37,7 @@
 crawler = Crawler(
     query={
         "type": "sitemap",
-        "domain": "{BASE_URL}",
+        "domain": "http://www.cbc.ca/",
         "since": "2023-02-25",
         "until": "2023-03-26"
     },
@@ -78,7 +49,7 @@
 ```
 # To fetch all the article links from today's date only
 
-from {package_name} import Crawler
+from crwcbcnews import Crawler
 
 proxies = {
     "proxyIp": "168.92.23.26", # just added dummy IP
@@ -90,7 +61,7 @@
 crawler = Crawler(
     query={
         "type": "sitemap",
-        "domain": "{BASE_URL}"
+        "domain": "http://www.cbc.ca/"
     },
     proxies=proxies
 )
@@ -101,7 +72,7 @@
 ```
 #  To fetch the specific article details
 
-from {package_name} import Crawler
+from crwcbcnews import Crawler
 
 proxies = {
     "proxyIp": "168.92.23.26", # just added dummy IP
@@ -113,14 +84,13 @@
 crawler = Crawler(
     query={
         "type": "article",
-        "link": {Sample article URL from test case}
+        "link": "https://www.cbc.ca/news/canada/north/behchoko-tlicho-youth-wellness-gathering-1.6788711"
     },
     proxies=proxies
 )
 
 data = crawler.crawl()
 ```
->>>>>>> da5e93b8
 
 ## Test Cases
 We have used Python's in-built module `unittest`.
