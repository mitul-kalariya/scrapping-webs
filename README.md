# {ScrapperName} Scrapping

#### Setup and execution instructions: - 

This repo contains the code to scrap all article links and articles from {BASE_URL} website and the tech stacks used are
- Python 3.10
- Scrapy


#### Environment Setup

- Create a Virtual Environment using Python3 and activate the environment.
- `python3 -m venv venv`
- `source venv/bin/activate`

*Note:* Make sure to activate the virtual environment before executing code or installing the package.

### Installation

<<<<<<< HEAD
Use the command `pip install <path_to_package>`. for example `pip install dist/crworientaldaily-0.1.tar.gz`

=======
Use the command `python setup.py install`. This will install the whole package in your virtual environment and you can use the following code and get started.
>>>>>>> aec18d57
### Usage

You can use the `Crawler` class and its `crawl` method to crawl the data.
Quick example as shown below.
```
<<<<<<< HEAD
from crworientaldaily import Crawler
=======
# To fetch all the article links

from {package_name} import Crawler

proxies = {
    "proxyIp": "168.92.23.26", # just added dummy IP
    "proxyPort": "yourport", # example 3199
    "proxyUsername": "yourusername",
    "proxyPassword": "yourpassword"
}

crawler = Crawler(
    query={
        "type": "sitemap",
        "domain": "{BASE_URL}",
        "since": "2023-02-25",
        "until": "2023-03-26"
    },
    proxies=proxies
)
>>>>>>> aec18d57

data = crawler.crawl()
```
```
# To fetch all the article links from today's date only

from {package_name} import Crawler

proxies = {
    "proxyIp": "168.92.23.26", # just added dummy IP
    "proxyPort": "yourport", # example 3199
    "proxyUsername": "yourusername",
    "proxyPassword": "yourpassword"
}

crawler = Crawler(
    query={
        "type": "sitemap",
        "domain": "{BASE_URL}"
    },
    proxies=proxies
)

data = crawler.crawl()
```

```
#  To fetch the specific article details

from {package_name} import Crawler

proxies = {
    "proxyIp": "168.92.23.26", # just added dummy IP
    "proxyPort": "yourport", # example 3199
    "proxyUsername": "yourusername",
    "proxyPassword": "yourpassword"
}

crawler = Crawler(
    query={
        "type": "article",
        "link": {Sample article URL from test case}
    },
    proxies=proxies
)

data = crawler.crawl()
```

## Test Cases
We have used Python's in-built module `unittest`.
We have covered mainly two test cases.
1. For Sitemap article links crawler
2. For Article data CrawlerRun below command to run the test cases.
- `python -m unittest`<|MERGE_RESOLUTION|>--- conflicted
+++ resolved
@@ -17,20 +17,12 @@
 
 ### Installation
 
-<<<<<<< HEAD
-Use the command `pip install <path_to_package>`. for example `pip install dist/crworientaldaily-0.1.tar.gz`
-
-=======
 Use the command `python setup.py install`. This will install the whole package in your virtual environment and you can use the following code and get started.
->>>>>>> aec18d57
 ### Usage
 
 You can use the `Crawler` class and its `crawl` method to crawl the data.
 Quick example as shown below.
 ```
-<<<<<<< HEAD
-from crworientaldaily import Crawler
-=======
 # To fetch all the article links
 
 from {package_name} import Crawler
@@ -51,7 +43,6 @@
     },
     proxies=proxies
 )
->>>>>>> aec18d57
 
 data = crawler.crawl()
 ```
