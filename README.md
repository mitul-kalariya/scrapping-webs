## France-Info-TV Scraper

This repo contains the code to scrap all sitemaps (if available) and articles from [France-tv-info](https://www.francetvinfo.fr/) website and the Tech stacks used are:-
-  Python 3.10
-  Scrapy 

### Environment Setup 
 
Create Virtual Environment using Python3 and activate environment. 
```bash
python3 -m venv venv
```
```bash
source venv/bin/activate
```

### Install required dependencies

Install requirements using requirements.txt file available in main
```bash
pip install -r requirements.txt
```

### Sitemap file available:- Yes

<<<<<<< HEAD
### Command to fetch Sitemap:-
-  Command to crawl on sitemap from specific date range
```bash
scrapy crawl francetv-info -a type=sitemap -a start_date=2023-03-11 -a end_date=2023-03-13
```
    
-  Command to crawl sitemap for today’s date  
```bash
scrapy crawl francetv-info -a type=sitemap
```
    
### Command to fetch Articles:-
[francetvinfo_article_url](https://www.francetvinfo.fr/economie/retraite/reforme-des-retraites/retraites-face-aux-elus-de-la-majorite-emmanuel-macron-a-voulu-tracer-les-perspectives-des-annees-qui-viennent-selon-le-depute-renaissance-benjamin-haddad_5724728.html)
```bash
scrapy crawl francetv-info -a type=article url=timesnownews_article_url
```
=======
- Create Virtual Environment using Python3 and activate environment.
- `python3 -m venv venv`
- `source venv/bin/activate`
- Install Requirements using requirements.txt file available in a main directory.
- `pip install -r requirements.txt

### Package Information
A package is already created inside the `dist` directory and if you want to create a new package after any changes then run the below command
```
python setup.py sdist
```

### Installation

Use the command `pip install <path_to_package>`. for example `pip install dist/crwindianexpress-0.1.tar.gz`

### Usage

You can use the `Crawler` class and its `crawl` method to crawl the data.
Quick example as shown below.
```
from crwindianexpress import Crawler

crawler = Crawler(query={"type": "article", "link": https://example.com/articles/test.html"})
data = crawler.crawl()
```
The `query` argument will be changed as per the type like `sitemap`, `article`, and `link_feed`. More details are added in the code documentation.

## Test Cases
We have used Python's in-built module `unittest`.
We have covered mainly two test cases.
1. For Sitemap article links crawler
2. For Article data CrawlerRun below command to run the test cases.
- `python -m unittest`
>>>>>>> 65d6572f
<|MERGE_RESOLUTION|>--- conflicted
+++ resolved
@@ -1,46 +1,16 @@
-## France-Info-TV Scraper
+# Newton Scrapping
+This is the scrapping project to scrap news from different website.
 
-This repo contains the code to scrap all sitemaps (if available) and articles from [France-tv-info](https://www.francetvinfo.fr/) website and the Tech stacks used are:-
--  Python 3.10
--  Scrapy 
 
-### Environment Setup 
- 
-Create Virtual Environment using Python3 and activate environment. 
-```bash
-python3 -m venv venv
-```
-```bash
-source venv/bin/activate
-```
+#### Setup and execution instructions: - 
 
-### Install required dependencies
+This repo contains the code to scrap all sitemaps (if available) and articles from {website name} website and the Tech stacks used are
+- Python 3.10
+- Scrapy
 
-Install requirements using requirements.txt file available in main
-```bash
-pip install -r requirements.txt
-```
 
-### Sitemap file available:- Yes
+#### Environment Setup 
 
-<<<<<<< HEAD
-### Command to fetch Sitemap:-
--  Command to crawl on sitemap from specific date range
-```bash
-scrapy crawl francetv-info -a type=sitemap -a start_date=2023-03-11 -a end_date=2023-03-13
-```
-    
--  Command to crawl sitemap for today’s date  
-```bash
-scrapy crawl francetv-info -a type=sitemap
-```
-    
-### Command to fetch Articles:-
-[francetvinfo_article_url](https://www.francetvinfo.fr/economie/retraite/reforme-des-retraites/retraites-face-aux-elus-de-la-majorite-emmanuel-macron-a-voulu-tracer-les-perspectives-des-annees-qui-viennent-selon-le-depute-renaissance-benjamin-haddad_5724728.html)
-```bash
-scrapy crawl francetv-info -a type=article url=timesnownews_article_url
-```
-=======
 - Create Virtual Environment using Python3 and activate environment.
 - `python3 -m venv venv`
 - `source venv/bin/activate`
@@ -74,5 +44,4 @@
 We have covered mainly two test cases.
 1. For Sitemap article links crawler
 2. For Article data CrawlerRun below command to run the test cases.
-- `python -m unittest`
->>>>>>> 65d6572f
+- `python -m unittest`