--- conflicted
+++ resolved
@@ -1,4 +1,3 @@
-<<<<<<< HEAD
 # France Tv Info Scraping
 This is the scrapping project to scrap news from different website.
 
@@ -6,13 +5,6 @@
 #### Setup and execution instructions: - 
 
 This repo contains the code to scrap all sitemaps (if available) and articles from https://www.francetvinfo.fr/ website and the Tech stacks used are
-=======
-# {ScrapperName} Scrapping
-
-#### Setup and execution instructions: - 
-
-This repo contains the code to scrap all article links and articles from {BASE_URL} website and the tech stacks used are
->>>>>>> 3d36e6ad
 - Python 3.10
 - Scrapy
 
@@ -27,26 +19,15 @@
 
 ### Installation
 
-<<<<<<< HEAD
-Use the command `pip install <path_to_package>`. for example `pip install dist/crwfrancetv-0.1.tar.gz`
-
-=======
 Use the command `python setup.py install`. This will install the whole package in your virtual environment and you can use the following code and get started.
->>>>>>> 3d36e6ad
 ### Usage
 
 You can use the `Crawler` class and its `crawl` method to crawl the data.
 Quick example as shown below.
 ```
-<<<<<<< HEAD
-from crwfrancetv import Crawler
-
-# For Article
-crawler = Crawler(query={"type": "article", "link": "https://www.francetvinfo.fr/culture/spectacles/theatre/julie-deliquet-une-des-rares-femmes-a-ouvrir-le-festival-d-avignon-ca-me-parait-fou-reagit-la-metteuse-en-scene_5754221.html"})
-=======
 # To fetch all the article links
 
-from {package_name} import Crawler
+from crwefrancetv import Crawler
 
 proxies = {
     "proxyIp": "168.92.23.26", # just added dummy IP
@@ -58,20 +39,21 @@
 crawler = Crawler(
     query={
         "type": "sitemap",
-        "domain": "{BASE_URL}",
+        "domain": "https://www.francetvinfo.fr/",
         "since": "2023-02-25",
         "until": "2023-03-26"
     },
     proxies=proxies
 )
 
->>>>>>> 3d36e6ad
+# For Article
+crawler = Crawler(query={"type": "article", "link": "https://www.francetvinfo.fr/culture/spectacles/theatre/julie-deliquet-une-des-rares-femmes-a-ouvrir-le-festival-d-avignon-ca-me-parait-fou-reagit-la-metteuse-en-scene_5754221.html"})
 data = crawler.crawl()
 ```
 ```
 # To fetch all the article links from today's date only
 
-from {package_name} import Crawler
+from crwefrancetv import Crawler
 
 proxies = {
     "proxyIp": "168.92.23.26", # just added dummy IP
@@ -83,23 +65,20 @@
 crawler = Crawler(
     query={
         "type": "sitemap",
-        "domain": "{BASE_URL}"
+        "domain": "https://www.francetvinfo.fr/"
     },
     proxies=proxies
 )
 
-<<<<<<< HEAD
 # For Sitemap
 crawler = Crawler(query={"type": "sitemap", "domain": "https://www.francetvinfo.fr/sitemap_news.xml", "since": "2022-03-01", "until": "2022-03-26"})
-=======
->>>>>>> 3d36e6ad
 data = crawler.crawl()
 ```
 
 ```
 #  To fetch the specific article details
 
-from {package_name} import Crawler
+from crwefrancetv import Crawler
 
 proxies = {
     "proxyIp": "168.92.23.26", # just added dummy IP
@@ -111,7 +90,7 @@
 crawler = Crawler(
     query={
         "type": "article",
-        "link": {Sample article URL from test case}
+        "link": 'https://www.francetvinfo.fr/culture/spectacles/theatre/julie-deliquet-une-des-rares-femmes-a-ouvrir-le-festival-d-avignon-ca-me-parait-fou-reagit-la-metteuse-en-scene_5754221.html'
     },
     proxies=proxies
 )
