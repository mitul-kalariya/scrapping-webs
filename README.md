--- conflicted
+++ resolved
@@ -1,20 +1,11 @@
 # Newton Scrapping
-<<<<<<< HEAD
-This is the scrapping project to scrap news from different website. 
-=======
 This is the scrapping project to scrap news from different website.
->>>>>>> 2375637d
-
 
 #### Setup and execution instructions: - 
 
 This repo contains the code to scrap all sitemaps (if available) and articles from {website name} website and the Tech stacks used are
 - Python 3.10
-<<<<<<< HEAD
-- Scrapy 
-=======
 - Scrapy
->>>>>>> 2375637d
 
 
 #### Environment Setup 
@@ -23,9 +14,11 @@
 - `python3 -m venv venv`
 - `source venv/bin/activate`
 - Install Requirements using requirements.txt file available in a main directory.
-<<<<<<< HEAD
 - `pip install -r requirements.txt ` 
+*Note:* Make sure to enter the virtual env before running.
 
+
+## Indian Express
 
 #### Sitemap file available: - Yes 
 
@@ -41,9 +34,4 @@
 #### Commands to fetch Articles: - 
 
 - command to crawl wanted article
-- `scrapy crawl indian_express -a type=article -a url={{Article-URL}}` 
-
-*Note:* Make sure to enter the virtual env before running.
-=======
-- `pip install -r requirements.txt
->>>>>>> 2375637d
+- `scrapy crawl indian_express -a type=article -a url={{Article-URL}}` 