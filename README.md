# Newton Scrapping
This is the scrapping project to scrap news from different website.


#### Setup and execution instructions: - 

This repo contains the code to scrap all sitemaps (if available) and articles from {website name} website and the Tech stacks used are
- Python 3.10
- Scrapy


#### Environment Setup 

- Create Virtual Environment using Python3 and activate environment.
- `python3 -m venv venv`
- `source venv/bin/activate`
- Install Requirements using requirements.txt file available in a main directory.
- `pip install -r requirements.txt

<<<<<<< HEAD

#### Sitemap file available: - Yes


#### Command to fetch sitemap: - 

- command to crawl on sitemap from specific date range
- `scrapy crawl media_part -a type=sitemap -a start_date=2023-03-14 -a end_date=2023-03-16`
- command to crawl sitemap for today’s date
- `scrapy crawl media_part -a type=sitemap`


#### Commands to fetch Articles: - 

- command to crawl wanted article
- `scrapy crawl media_part -a type=article -a url={{Article-URL}}`

*Note:* Make sure to enter the virtual env before running.
=======
### Package Information
A package is already created inside the `dist` directory and if you want to create a new package after any changes then run the below command
```
python setup.py sdist
```

### Installation

Use the command `pip install <path_to_package>`. for example `pip install dist/crwindianexpress-0.1.tar.gz`

### Usage

You can use the `Crawler` class and its `crawl` method to crawl the data.
Quick example as shown below.
```
from crwindianexpress import Crawler

crawler = Crawler(query={"type": "article", "link": https://example.com/articles/test.html"})
data = crawler.crawl()
```
The `query` argument will be changed as per the type like `sitemap`, `article`, and `link_feed`. More details are added in the code documentation.

## Test Cases
We have used Python's in-built module `unittest`.
We have covered mainly two test cases.
1. For Sitemap article links crawler
2. For Article data CrawlerRun below command to run the test cases.
- `python -m unittest`
>>>>>>> 65d6572f
<|MERGE_RESOLUTION|>--- conflicted
+++ resolved
@@ -17,26 +17,6 @@
 - Install Requirements using requirements.txt file available in a main directory.
 - `pip install -r requirements.txt
 
-<<<<<<< HEAD
-
-#### Sitemap file available: - Yes
-
-
-#### Command to fetch sitemap: - 
-
-- command to crawl on sitemap from specific date range
-- `scrapy crawl media_part -a type=sitemap -a start_date=2023-03-14 -a end_date=2023-03-16`
-- command to crawl sitemap for today’s date
-- `scrapy crawl media_part -a type=sitemap`
-
-
-#### Commands to fetch Articles: - 
-
-- command to crawl wanted article
-- `scrapy crawl media_part -a type=article -a url={{Article-URL}}`
-
-*Note:* Make sure to enter the virtual env before running.
-=======
 ### Package Information
 A package is already created inside the `dist` directory and if you want to create a new package after any changes then run the below command
 ```
@@ -64,5 +44,4 @@
 We have covered mainly two test cases.
 1. For Sitemap article links crawler
 2. For Article data CrawlerRun below command to run the test cases.
-- `python -m unittest`
->>>>>>> 65d6572f
+- `python -m unittest`