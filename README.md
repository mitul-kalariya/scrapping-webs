--- conflicted
+++ resolved
@@ -1,4 +1,3 @@
-<<<<<<< HEAD
 ## CP24 Scraper
 
 This repo contains the code to scrap all sitemaps (if available) and articles from [cp24 news](https://www.cp24.com) website and the Tech stacks used are:-
@@ -41,24 +40,4 @@
 [cp24_article_url](https://www.cp24.com/news/investigation-underway-after-senior-killed-in-st-catharines-crash-police-1.6315571)
 ```bash
 scrapy crawl cp24 -a type=article url=timesnownews_article_url
-```
-=======
-# Newton Scrapping
-This is the scrapping project to scrap news from different website.
-
-
-#### Setup and execution instructions: - 
-
-This repo contains the code to scrap all sitemaps (if available) and articles from {website name} website and the Tech stacks used are
-- Python 3.10
-- Scrapy
-
-
-#### Environment Setup 
-
-- Create Virtual Environment using Python3 and activate environment.
-- `python3 -m venv venv`
-- `source venv/bin/activate`
-- Install Requirements using requirements.txt file available in a main directory.
-- `pip install -r requirements.txt
->>>>>>> 84369860
+```