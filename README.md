--- conflicted
+++ resolved
@@ -1,16 +1,8 @@
-<<<<<<< HEAD
-# {ScrapperName} Scrapping
-
-#### Setup and execution instructions: - 
-
-This repo contains the code to scrap all article links and articles from {BASE_URL} website and the tech stacks used are
-=======
 # MediaPart Scrapping
 
 #### Setup and execution instructions: - 
 
 This repo contains the code to scrap all article links and articles from https://www.mediapart.fr website and the tech stacks used are
->>>>>>> 05654fa0
 - Python 3.10
 - Scrapy
 - Pillow
@@ -34,7 +26,6 @@
 ```
 # To fetch all the article links
 
-<<<<<<< HEAD
 from {package_name} import Crawler
 
 proxies = {
@@ -99,15 +90,7 @@
     proxies=proxies
 )
 
-=======
-from crwmediapart import Crawler
-
-proxies = {
-    "proxyIp": "168.92.23.26", # just added dummy IP
-    "proxyPort": "yourport", # example 3199
-    "proxyUsername": "yourusername",
-    "proxyPassword": "yourpassword"
-}
+data = crawler.crawl()
 
 crawler = Crawler(
     query={
@@ -119,7 +102,6 @@
     proxies=proxies
 )
 
->>>>>>> 05654fa0
 data = crawler.crawl()
 ```
 ```
