--- conflicted
+++ resolved
@@ -9,35 +9,15 @@
 - Scrapy
 
 
-#### Environment Setup 
-
-- Create Virtual Environment using Python3 and activate environment.
-- `python3 -m venv venv`
-- `source venv/bin/activate`
-- Install Requirements using requirements.txt file available in a main directory.
-<<<<<<< HEAD
-- `pip install -r requirements.txt `
-
-
-#### Sitemap file available: - Yes
-
-
-#### Command to fetch sitemap: - 
-
-- command to crawl on sitemap from specific date range
-- `scrapy crawl ard_news -a type=sitemap -a start_date=2023-03-14 -a end_date=2023-03-16`
-- command to crawl sitemap for today’s date
-- `scrapy crawl ard_news -a type=sitemap`
-
-
-#### Commands to fetch Articles: - 
-
-- command to crawl wanted article
-- `scrapy crawl ard_news -a type=article -a url={{Article-URL}}`
-
-*Note:* Make sure to enter the virtual env before running.
-=======
-- `pip install -r requirements.txt
+### Environment Setup 
+ 
+Create a Virtual Environment using Python3 and activate the environment. 
+```bash
+python3 -m venv venv
+```
+```bash
+source venv/bin/activate
+```
 
 ### Package Information
 A package is already created inside the `dist` directory and if you want to create a new package after any changes then run the below command
@@ -66,5 +46,4 @@
 We have covered mainly two test cases.
 1. For Sitemap article links crawler
 2. For Article data CrawlerRun below command to run the test cases.
-- `python -m unittest`
->>>>>>> 65d6572f
+- `python -m unittest`