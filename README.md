# Newton Scrapping
This is the scrapping project to scrap news from different website.


#### Setup and execution instructions: - 

This repo contains the code to scrap all sitemaps (if available) and articles from {website name} website and the Tech stacks used are
- Python 3.10
- Scrapy


#### Environment Setup 

- Create Virtual Environment using Python3 and activate environment.
- `python3 -m venv venv`
- `source venv/bin/activate`
- Install Requirements using requirements.txt file available in a main directory.
- `pip install -r requirements.txt `

## CTV News

#### Sitemap file available: - Yes


#### Command to fetch sitemap: - 

- command to crawl on sitemap from specific date range
<<<<<<< HEAD
- `scrapy crawl ct_news-a type=sitemap-a start_date=2023-03-06 -a end_date=2023-03-10`
=======
- `scrapy crawl ct_news -a type=sitemap-a start_date=2023-03-06 -a end_date=2023-03-10`
>>>>>>> 59b0a3c6
- command to crawl sitemap for today’s date
- `scrapy crawl ct_news -a type=sitemap`


#### Commands to fetch Articles: - 

- command to crawl wanted article
- `scrapy crawl ct_news -a type=article -a url={{Article-URL}}`

<<<<<<< HEAD
*Note:* Make sure to enter the virtual env before running.

## Test Cases
We have used Python's in-built module `unittest`.
We have covered mainly two test cases.
1. For Sitemap article links crawler
2. For Article data CrawlerRun below command to run the test cases.
- `python -m unittest`
=======
*Note:* Make sure to enter the virtual env before running.
>>>>>>> 59b0a3c6
<|MERGE_RESOLUTION|>--- conflicted
+++ resolved
@@ -25,11 +25,7 @@
 #### Command to fetch sitemap: - 
 
 - command to crawl on sitemap from specific date range
-<<<<<<< HEAD
-- `scrapy crawl ct_news-a type=sitemap-a start_date=2023-03-06 -a end_date=2023-03-10`
-=======
 - `scrapy crawl ct_news -a type=sitemap-a start_date=2023-03-06 -a end_date=2023-03-10`
->>>>>>> 59b0a3c6
 - command to crawl sitemap for today’s date
 - `scrapy crawl ct_news -a type=sitemap`
 
@@ -39,7 +35,6 @@
 - command to crawl wanted article
 - `scrapy crawl ct_news -a type=article -a url={{Article-URL}}`
 
-<<<<<<< HEAD
 *Note:* Make sure to enter the virtual env before running.
 
 ## Test Cases
@@ -47,7 +42,4 @@
 We have covered mainly two test cases.
 1. For Sitemap article links crawler
 2. For Article data CrawlerRun below command to run the test cases.
-- `python -m unittest`
-=======
-*Note:* Make sure to enter the virtual env before running.
->>>>>>> 59b0a3c6
+- `python -m unittest`