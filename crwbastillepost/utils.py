""" General functions """
import json
import logging
from datetime import datetime
from crwbastillepost import exceptions
from crwbastillepost.constant import TODAYS_DATE, LOGGER
import itertools
import re


def create_log_file():
    """creates log file"""
    logging.basicConfig(
        level=logging.INFO,
        format="%(asctime)s [%(name)s] %(levelname)s: %(message)s",
        datefmt="%Y-%m-%d %H:%M:%S",
    )


def validate_sitemap_date_range(start_date, end_date):
    """validate the sitemap arguments"""
    start_date = (
        datetime.strptime(start_date, "%Y-%m-%d").date() if start_date else None
    )
    end_date = datetime.strptime(end_date, "%Y-%m-%d").date() if end_date else None
    try:
        if start_date and not end_date:
            raise exceptions.InvalidDateException(
                "end_date must be specified if start_date is provided"
            )
        if not start_date and end_date:
            raise exceptions.InvalidDateException(
                "start_date must be specified if end_date is provided"
            )

        if start_date and end_date and start_date > end_date:
            raise exceptions.InvalidDateException(
                "start_date should not be later than end_date"
            )

        if start_date and end_date and start_date > TODAYS_DATE:
            raise exceptions.InvalidDateException(
                "start_date should not be greater than today_date"
            )

        if start_date and end_date and end_date > TODAYS_DATE:
            raise exceptions.InvalidDateException(
                "start_date should not be greater than today_date"
            )

<<<<<<< HEAD
    except exceptions.InvalidDateException as exception:
        LOGGER.info(f"Error occured while checking date range: {exception}")
        raise exceptions.InvalidDateException(
            f"Error occured while checking date range: {exception}"
=======
    except exceptions.InvalidDateException as expception:
        LOGGER.info(f"Error occured while checking date range: {expception}")
        raise exceptions.InvalidDateException(
            f"Error occured while checking date range: {expception}"
>>>>>>> a199b8a7
        )


def remove_empty_elements(parsed_data_dict):
    """
    Recursively remove empty lists, empty dicts, or None elements from a dictionary.
    :param d: Input dictionary.
    :type d: dict
    :return: Dictionary with all empty lists, and empty dictionaries removed.
    :rtype: dict
    """

    def empty(value):
        return value is None or value == {} or value == []

    if not isinstance(parsed_data_dict, (dict, list)):
        data_dict = parsed_data_dict
    elif isinstance(parsed_data_dict, list):
        data_dict = [
            value
            for value in (remove_empty_elements(value) for value in parsed_data_dict)
            if not empty(value)
        ]
    else:
        data_dict = {
            key: value
            for key, value in (
                (key, remove_empty_elements(value))
                for key, value in parsed_data_dict.items()
            )
            if not empty(value)
        }
    return data_dict


def get_main(response):
    """
    returns a list of main data available in the article from application/ld+json
    Parameters:
        response:
    Returns:
        main data
    """
    try:
        SPACE_REMOVER_PATTERN = r"[\n|\r|\t]+"
        main = response.css('script[type="application/ld+json"]::text').getall()
        json_format = re.sub(SPACE_REMOVER_PATTERN, "", main[0]).strip()
        data = json.loads(json_format)
        return data

    except BaseException as exception:
<<<<<<< HEAD
        LOGGER.info(f"Error occured while getting main: {exception}")
        raise exceptions.ArticleScrappingException(
            f"Error occured while getting main: {exception}"
=======
        LOGGER.error("Error while getting main %s ", exception)
        raise exceptions.ArticleScrappingException(
            f"Error while getting main: {exception}"
>>>>>>> a199b8a7
        )


def get_misc(response):
    """
    returns a list of misc data available in the article from application/json
    Parameters:
        response:
    Returns:
        misc data
    """
    try:
        data = []
        misc = response.css('script[type="application/json"]::text').getall()
        for block in misc:
            data.append(json.loads(block))
        return data
<<<<<<< HEAD
=======

>>>>>>> a199b8a7
    except BaseException as exception:
        LOGGER.info(f"Error occured while getting misc: {exception}")
        raise exceptions.ArticleScrappingException(
            f"Error occured while getting misc: {exception}"
        )


def get_raw_response(response):
    """
    Raw response data generated from given response and selector

    Args:
        response: provided response
        selector_and_key: A dictionary with key and selector

    Returns:
        Dictionary with generated raw response
    """

    raw_resopnse = {
        "content_type": response.headers.get("Content-Type").decode("utf-8"),
        "content": response.text,
    }
    return raw_resopnse


def get_parsed_json(response):
    """
    extracts json data from web page and returns a dictionary
    Parameters:
        response(object): web page
    Returns
        parsed_json(dictionary): available json data
    """
    SPACE_REMOVER_PATTERN = r"[\n|\r|\t]+"
    parsed_json = {}
    other_data = []
    ld_json_data = response.css('script[type="application/ld+json"]::text').getall()
    for a_block in ld_json_data:
        json_format = re.sub(SPACE_REMOVER_PATTERN, "", a_block).strip()
        data = json.loads(json_format)
        if data.get("@type") == "NewsArticle":
            parsed_json["main"] = data
        elif data.get("@type") in ["ImageGallery", "ImageObject"]:
            parsed_json["imageObjects"] = data
        elif data.get("@type") == "VideoObject":
            parsed_json["videoObjects"] = data
        else:
            other_data.append(data)

    parsed_json["Other"] = other_data
    misc = get_misc(response)
    if misc:
        parsed_json["misc"] = misc

    return remove_empty_elements(parsed_json)


def get_parsed_data(response):
    """
    Extracts data from a news article webpage and returns it in a dictionary format.
    Parameters:
    response (scrapy.http.Response): A scrapy response object of the news article webpage.
    Returns:
    dict: A dictionary containing the extracted data from the webpage, including:
         - 'publisher': (str) The name of the publisher of the article.
         - 'article_catagory': The region of the news that the article refers to
         - 'headline': (str) The headline of the article.
         - 'authors': (list) The list of authors of the article, if available.
         - 'published_on': (str) The date and time the article was published.
         - 'updated_on': (str) The date and time the article was last updated, if available.
         - 'text': (list) The list of text paragraphs in the article.
         - 'images': (list) The list of image URLs in the article, if available. (using bs4)
    """
    try:
        main_dict = {}
        publisher = get_publisher(response)
        main_dict["publisher"] = publisher

        headline = response.css("h1.cat-theme-color::text").getall()
        main_dict["title"] = headline

        authors = get_author(response)
        main_dict["author"] = authors

        main_data = get_main(response)
        main_dict["description"] = [main_data.get("description")]

        main_dict["published_at"] = [main_data.get("datePublished")]

        main_dict["modified_at"] = [main_data.get("dateModified")]

        main_dict["section"] = [main_data.get("articleSection")]
        main_dict["tags"] = main_data.get("keywords")

        thumbnail_image = get_thumbnail_image(response)
        main_dict["thumbnail_image"] = thumbnail_image

        article_text = response.css("p::text").getall()
        main_dict["text"] = [" ".join(article_text)]

        images = get_images(response)
        if images:
            main_dict["images"] = images

        videos = response.css("video source::attr(src)").getall()
        main_dict["embed_video_link"] = videos

        main_dict["source_language"] = ["Chinese"]
        main_dict["source_country"] = ["China"]
        main_dict["time_scraped"] = [str(datetime.now())]

        return remove_empty_elements(main_dict)

    except Exception as exception:
        LOGGER.info(f"Error while extracting parsed data: {exception}")
        raise exceptions.ArticleScrappingException(
            f"Error while extracting parsed data: {exception}"
        )


def get_publisher(response):
    """
    Extracts publisher information from the given response object and returns it as a dictionary.
    Returns:
    - A dictionary containing information about the publisher.The dictionary has the following keys:
    ---
    @id: The unique identifier for the publisher.
    @type: The type of publisher (in this case, always "NewsMediaOrganization").
    name: The name of the publisher.
    logo: Logo of the publisher as an image object
    """
    try:
        SPACE_REMOVER_PATTERN = r"[\n|\r|\t]+"
        response = response.css('script[type="application/ld+json"]::text').getall()
        json_format = re.sub(SPACE_REMOVER_PATTERN, "", response[0]).strip()
        json_loads = json.loads(json_format)
        data = []
        publisher = json_loads.get("publisher")
        data.append(publisher)
        return data
<<<<<<< HEAD
    except Exception as exception:
        LOGGER.info(f"Error while fetching publisher data {str(exception)}")
        raise exceptions.ArticleScrappingException(
            f"Error while fetching publisher data {str(exception)}"
=======

    except BaseException as exception:
        LOGGER.info(f"Error occured while extracting publisher: {exception}")
        raise exceptions.ArticleScrappingException(
            f"Error occured while extracting publisher: {exception}"
>>>>>>> a199b8a7
        )


def get_author(response) -> list:
    """
    The get_author function extracts information about the author(s)
    of an article from the given response object and returns it in the form of a list of dictionaries.
    Parameters:
        response (scrapy.http.Response): The response object containing the HTML of the article page.
    Returns:
        A list of dictionaries, where each dictionary contains information about one author.
    """
    try:
        SPACE_REMOVER_PATTERN = r"[\n|\r|\t]+"
        parsed_data = response.css('script[type="application/ld+json"]::text').getall()
        if parsed_data:
            for block in parsed_data:
                json_format = re.sub(SPACE_REMOVER_PATTERN, "", block).strip()
                if "NewsArticle" in json.loads(json_format).get("@type", [{}]):
                    data = []
                    var = {
                        "@type": json.loads(json_format)
                        .get("author", [{}])
                        .get("@type"),
                        "name": json.loads(json_format).get("author", [{}]).get("name"),
                        "url": json.loads(json_format)
                        .get("author", [{}])
                        .get("url", None),
                    }
                    data.append(var)
            return data
<<<<<<< HEAD
    except Exception as exception:
        LOGGER.info(f"Error while fetching author {str(exception)}")
        raise exceptions.ArticleScrappingException(
            f"Error while fetching author {str(exception)}"
=======

    except BaseException as exception:
        LOGGER.info(f"Error occured while extracting author: {exception}")
        raise exceptions.ArticleScrappingException(
            f"Error occured while extracting author: {exception}"
>>>>>>> a199b8a7
        )


def get_thumbnail_image(response) -> list:
    """extracting thumbnail image from application+ld/json data in main function
    Args:
        response (obj): page_object
    Returns:
        list: list of thumbnail images
    """
    try:
        image = get_main(response)
        thumbnail_image = []
<<<<<<< HEAD
        thumbnail_image.append(image.get("image").get("url"))
        return thumbnail_image
    except Exception as exception:
        LOGGER.info(f"Error while fetching thumbnail image {str(exception)}")
        raise exceptions.ArticleScrappingException(
            f"Error while fetching thumbnail image {str(exception)}"
=======
        thumbnail_image.append(image[0].get("image").get("url"))
        return thumbnail_image

    except BaseException as exception:
        LOGGER.info(f"Error occured while extracting thumbnail image: {exception}")
        raise exceptions.ArticleScrappingException(
            f"Error occured while extracting thumbnail image: {exception}"
>>>>>>> a199b8a7
        )


def get_images(response) -> list:
    """extracting image links from provided response
    Args:
        response (_type_): html page object
    Returns:
        list: list of images inside the article
    """
    try:
        temp_dict = {
            "images": [
                {"link": img, "caption": cap}
                for img, cap in itertools.zip_longest(
                    response.css(".wp-caption a::attr(href)").getall(),
                    response.css(".wp-caption-text::text").getall()
                    + response.css("span.custom-caption::text").getall(),
                    fillvalue=None,
                )
            ]
        }
        return temp_dict.get("images")

<<<<<<< HEAD
    except Exception as exception:
        LOGGER.info(f"Error while fetching image {str(exception)}")
        raise exceptions.ArticleScrappingException(
            f"Error while fetching image {str(exception)}"
=======
    except BaseException as exception:
        LOGGER.info(f"Error occured while getting article images: {exception}")
        raise exceptions.ArticleScrappingException(
            f"Error occured while getting article images: {exception}"
>>>>>>> a199b8a7
        )<|MERGE_RESOLUTION|>--- conflicted
+++ resolved
@@ -48,17 +48,10 @@
                 "start_date should not be greater than today_date"
             )
 
-<<<<<<< HEAD
-    except exceptions.InvalidDateException as exception:
-        LOGGER.info(f"Error occured while checking date range: {exception}")
-        raise exceptions.InvalidDateException(
-            f"Error occured while checking date range: {exception}"
-=======
     except exceptions.InvalidDateException as expception:
         LOGGER.info(f"Error occured while checking date range: {expception}")
         raise exceptions.InvalidDateException(
             f"Error occured while checking date range: {expception}"
->>>>>>> a199b8a7
         )
 
 
@@ -110,15 +103,9 @@
         return data
 
     except BaseException as exception:
-<<<<<<< HEAD
-        LOGGER.info(f"Error occured while getting main: {exception}")
-        raise exceptions.ArticleScrappingException(
-            f"Error occured while getting main: {exception}"
-=======
         LOGGER.error("Error while getting main %s ", exception)
         raise exceptions.ArticleScrappingException(
             f"Error while getting main: {exception}"
->>>>>>> a199b8a7
         )
 
 
@@ -136,10 +123,7 @@
         for block in misc:
             data.append(json.loads(block))
         return data
-<<<<<<< HEAD
-=======
-
->>>>>>> a199b8a7
+
     except BaseException as exception:
         LOGGER.info(f"Error occured while getting misc: {exception}")
         raise exceptions.ArticleScrappingException(
@@ -281,18 +265,11 @@
         publisher = json_loads.get("publisher")
         data.append(publisher)
         return data
-<<<<<<< HEAD
-    except Exception as exception:
-        LOGGER.info(f"Error while fetching publisher data {str(exception)}")
-        raise exceptions.ArticleScrappingException(
-            f"Error while fetching publisher data {str(exception)}"
-=======
 
     except BaseException as exception:
         LOGGER.info(f"Error occured while extracting publisher: {exception}")
         raise exceptions.ArticleScrappingException(
             f"Error occured while extracting publisher: {exception}"
->>>>>>> a199b8a7
         )
 
 
@@ -324,18 +301,11 @@
                     }
                     data.append(var)
             return data
-<<<<<<< HEAD
-    except Exception as exception:
-        LOGGER.info(f"Error while fetching author {str(exception)}")
-        raise exceptions.ArticleScrappingException(
-            f"Error while fetching author {str(exception)}"
-=======
 
     except BaseException as exception:
         LOGGER.info(f"Error occured while extracting author: {exception}")
         raise exceptions.ArticleScrappingException(
             f"Error occured while extracting author: {exception}"
->>>>>>> a199b8a7
         )
 
 
@@ -349,22 +319,13 @@
     try:
         image = get_main(response)
         thumbnail_image = []
-<<<<<<< HEAD
         thumbnail_image.append(image.get("image").get("url"))
         return thumbnail_image
-    except Exception as exception:
-        LOGGER.info(f"Error while fetching thumbnail image {str(exception)}")
-        raise exceptions.ArticleScrappingException(
-            f"Error while fetching thumbnail image {str(exception)}"
-=======
-        thumbnail_image.append(image[0].get("image").get("url"))
-        return thumbnail_image
 
     except BaseException as exception:
         LOGGER.info(f"Error occured while extracting thumbnail image: {exception}")
         raise exceptions.ArticleScrappingException(
             f"Error occured while extracting thumbnail image: {exception}"
->>>>>>> a199b8a7
         )
 
 
@@ -389,15 +350,8 @@
         }
         return temp_dict.get("images")
 
-<<<<<<< HEAD
-    except Exception as exception:
-        LOGGER.info(f"Error while fetching image {str(exception)}")
-        raise exceptions.ArticleScrappingException(
-            f"Error while fetching image {str(exception)}"
-=======
     except BaseException as exception:
         LOGGER.info(f"Error occured while getting article images: {exception}")
         raise exceptions.ArticleScrappingException(
             f"Error occured while getting article images: {exception}"
->>>>>>> a199b8a7
         )