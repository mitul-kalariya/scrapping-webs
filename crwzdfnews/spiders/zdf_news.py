--- conflicted
+++ resolved
@@ -43,7 +43,7 @@
 class ZdfNewsSpider(scrapy.Spider, BaseSpider):
     name = "zdf_news"
 
-    def __init__(self, *args, type=None, start_date=None, url=None, end_date=None, **kwargs):
+    def __init__(self, type=None, start_date=None, url=None, end_date=None, **kwargs):
         """
         Initializes a web scraper object to scrape data from a website or sitemap.
         Args:
@@ -62,27 +62,6 @@
             If the type argument is "article",
             the URL to be scraped is validated and set. A log file is created for the web scraper.
         """
-<<<<<<< HEAD
-        super(ZdfNewsSpider,self).__init__(*args,**kwargs)
-        self.output_callback = kwargs.get("args", {}).get("callback", None)
-        self.start_urls = []
-        self.articles = []
-        self.article_url = url
-        self.type = type.lower()
-
-        create_log_file()
-
-        if self.type == "sitemap":
-            self.start_urls.append(SITEMAP_URL)
-
-            self.start_date = (
-                datetime.strptime(start_date, "%Y-%m-%d").date() if start_date else None
-            )
-            self.end_date = (
-                datetime.strptime(end_date, "%Y-%m-%d").date() if end_date else None
-            )
-            validate_sitemap_date_range(start_date, end_date)
-=======
         try:
             super().__init__(**kwargs)
             self.output_callback = kwargs.get("args", {}).get("callback", None)
@@ -90,7 +69,6 @@
             self.articles = []
             self.article_url = url
             self.type = type.lower()
->>>>>>> ebbbc059
 
             if self.type == "sitemap":
                 self.start_urls.append(SITEMAP_URL)
@@ -128,34 +106,6 @@
             else:
                 yield scrapy.Request(response.url, callback=self.parse_sitemap)
 
-<<<<<<< HEAD
-        try:
-            if self.type == "sitemap":
-                if self.start_date and self.end_date:
-                    yield scrapy.Request(response.url, callback=self.parse_sitemap)
-                else:
-                    yield scrapy.Request(response.url, callback=self.parse_sitemap)
-
-            elif self.type == "article":
-                article_data = self.parse_article(response)
-                yield article_data
-
-        except BaseException as e:
-            LOGGER.error("Error in parse function: {}".format(e))
-            raise exceptions.SitemapScrappingException(f"Error in parse function: {e}")
-
-    def parse_article(self, response) -> list:
-        try:
-            """
-                Parses the article data from the response object and returns it as a dictionary.
-                Args:
-                    response (scrapy.http.Response): The response object containing the article data.
-                Returns:
-                    dict: A dictionary containing the parsed article data, including the raw response,
-                    parsed JSON, and parsed data, along with additional information such as the country
-                    and time scraped.
-            """
-=======
         elif self.type == "article":
             article_data = self.parse_article(response)
             yield article_data
@@ -171,7 +121,6 @@
                 and time scraped.
         """
         try:
->>>>>>> ebbbc059
             articledata_loader = ItemLoader(item=ArticleData(), response=response)
             raw_response = get_raw_response(response)
             response_json = get_parsed_json(response)
@@ -185,16 +134,6 @@
                 response_json,
             )
             articledata_loader.add_value("parsed_data", response_data)
-<<<<<<< HEAD
-
-            self.articles.append(dict(articledata_loader.load_item()))
-
-            return articledata_loader.item
-
-        except BaseException as e:
-            LOGGER.error("Error while parsing article: {}".format(e))
-            raise exceptions.ArticleScrappingException(f"Error while parsing sitemap: {e}")
-=======
 
             self.articles.append(dict(articledata_loader.load_item()))
 
@@ -208,7 +147,6 @@
             raise exceptions.ArticleScrappingException(
                 f"Error occurred while fetching article details:-  {str(exception)}"
             )
->>>>>>> ebbbc059
 
     def parse_sitemap(self, response):
         """Parses a sitemap page and extracts links and titles for further processing.
@@ -231,13 +169,8 @@
                 for link in sitemap.getall():
                     yield scrapy.Request(link, callback=self.parse_sitemap_article)
         except BaseException as e:
-<<<<<<< HEAD
-            LOGGER.error("Error while parsing sitemap: {}".format(e))
-            raise exceptions.SitemapScrappingException(f"Error while parsing sitemap: {e}")
-=======
             LOGGER.info("Error while parsing sitemap: {}".format(e))
             exceptions.SitemapScrappingException(f"Error while parsing sitemap: {e}")
->>>>>>> ebbbc059
 
     def parse_sitemap_article(self, response):
         """Extracts article titles and links from the response object and yields a Scrapy request for each article.
@@ -277,10 +210,10 @@
                 else:
                     continue
         except BaseException as e:
+            exceptions.SitemapArticleScrappingException(
+                f"Error while parsing sitemap article: {e}"
+            )
             LOGGER.error(f"Error while parsing sitemap article: {e}")
-            raise exceptions.SitemapArticleScrappingException(
-                f"Error while parsing sitemap article: {e}"
-            )
 
     def closed(self, reason: any) -> None:
         """
