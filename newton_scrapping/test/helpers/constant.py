"""list of article/sitemap URLs for testing"""

#TODO:Update below dictionary to add or remove new articles to test
TEST_ARTICLES = [
    {
        "url": "https://www.mediapart.fr/journal/politique/250323/francois-ruffin-la-masse-le-nombre-c-est-le-seul-chemin-pour-la-victoire",
        "test_data_path": "newton_scrapping/test/data/test_article_1.json"
    },
    {
        "url": "https://www.mediapart.fr/journal/economie-et-social/270323/arnaud-rousseau-un-poids-lourd-de-l-agrobusiness-pour-diriger-la-fnsea",
        "test_data_path": "newton_scrapping/test/data/test_article_2.json"
    },
    # {
    #     "url": "https://indianexpress.com/article/sports/cricket/david-still-has-a-burning-desire-to-open-the-batting-for-australia-candice-warner-8512422/",
    #     "test_data_path": "newton_scrapping/test/data/test_article_3.json"
    # }
]
<<<<<<< HEAD

SITEMAP_URL = "https://www.mediapart.fr/sitemap_index.xml"
=======
#TODO:Update below sitemap URL
SITEMAP_URL = "https://indianexpress.com/sitemap.xml"
>>>>>>> 65d6572f
<|MERGE_RESOLUTION|>--- conflicted
+++ resolved
@@ -15,10 +15,5 @@
     #     "test_data_path": "newton_scrapping/test/data/test_article_3.json"
     # }
 ]
-<<<<<<< HEAD
 
-SITEMAP_URL = "https://www.mediapart.fr/sitemap_index.xml"
-=======
-#TODO:Update below sitemap URL
-SITEMAP_URL = "https://indianexpress.com/sitemap.xml"
->>>>>>> 65d6572f
+SITEMAP_URL = "https://www.mediapart.fr/sitemap_index.xml"