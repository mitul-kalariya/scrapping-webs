--- conflicted
+++ resolved
@@ -1,12 +1,7 @@
 import logging
 import unittest
 
-<<<<<<< HEAD
 from newton_scrapping.spiders.media_part import MediaPartSpider
-=======
-#TODO: Update the path here replace newton_scrapping --> your project name
-from newton_scrapping.spiders.indian_express import IndianExpressSpider
->>>>>>> 65d6572f
 from newton_scrapping.test.helpers.constant import SITEMAP_URL, TEST_ARTICLES
 from newton_scrapping.test.helpers.utils import (get_article_content,
                                                  online_response_from_url)
@@ -168,12 +163,6 @@
                 self.assertIsInstance(article[0].get("parsed_data").get("author"),
                                   list, "format mismatch for parsed_data--> author")
             self._test_author_format(article)
-<<<<<<< HEAD
-=======
-        else:
-            with self.subTest():
-                raise AssertionError("missing object:- parsed_data--> author")
->>>>>>> 65d6572f
 
         if article[0].get("parsed_data").get("modified_at"):
             with self.subTest():
@@ -215,14 +204,7 @@
             with self.subTest():
                 self.assertIsInstance(article[0].get("parsed_data").get("images"),
                                   list, "format mismatch for parsed_data--> images")
-<<<<<<< HEAD
             self._test_image_format(article)                  
-=======
-            self._test_image_format(article)
-        else:
-            with self.subTest():
-                raise AssertionError("missing object:- parsed_data--> images")
->>>>>>> 65d6572f
 
         if article[0].get("parsed_data").get("section"):
             with self.subTest():
@@ -245,11 +227,7 @@
 class TestSitemap(unittest.TestCase):
     def setUp(self):
         self.type = "sitemap"
-<<<<<<< HEAD
-        self.spider = MediaPartSpider(type=self.type)
-=======
         self.crawler = Crawler(query={"type": "sitemap", "domain": SITEMAP_URL})
->>>>>>> 65d6572f
 
     def _test_sitemap_article_format(self):
         # Testing the sitemap article object
@@ -259,17 +237,7 @@
             with self.subTest():
                 self.assertIsNotNone(article.get("title"), "missing object:- sitemap articles --> title")
 
-<<<<<<< HEAD
-    def _test_sitemap_results(self, sitemap_urls):
-        for sitemap_url in sitemap_urls:
-            article_urls = self.spider.parse_sitemap(online_response_from_url(sitemap_url.url))
-            for article_url in list(article_urls)[:1]:  # Fetching only first article for testing
-                self.sitemap_articles = self.spider.parse_sitemap_article(online_response_from_url(article_url.url))
-                for article in list(self.sitemap_articles):
-                    self.spider.parse_sitemap_by_title_link(online_response_from_url(article))
-=======
     def _test_sitemap_results(self):
->>>>>>> 65d6572f
         with self.subTest():
             self.assertGreater(len(self.article_urls), 0, "Crawler did not fetched single article form sitemap")
         with self.subTest():
