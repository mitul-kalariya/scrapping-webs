import logging
import unittest

<<<<<<< HEAD
from newton_scrapping.spiders.bfm_tv import BFMTVSpider
=======
#TODO: Update the path here replace newton_scrapping --> your project name
from newton_scrapping.spiders.indian_express import IndianExpressSpider
>>>>>>> 65d6572f
from newton_scrapping.test.helpers.constant import SITEMAP_URL, TEST_ARTICLES
from newton_scrapping.test.helpers.utils import (get_article_content,
                                                 online_response_from_url)
#TODO: Update below path here
from crwindianexpress import Crawler

# Creating an object
logger = logging.getLogger()


class TestArticle(unittest.TestCase):

    def _test_article_results(self, articles, test_data_path):
        article = [article for article in articles]
        test_article_data = get_article_content(test_data_path)
        self._test_raw_response(article, test_article_data)
        self._test_parse_json(article, test_article_data)
        self._test_parse_json_with_test_data(article, test_article_data)
        self._test_parse_json_data_format(article, test_article_data)

    # This is first function called by crawler so testing the main function will cover all scenarios
    def test_parse(self):
        for article in TEST_ARTICLES:
            logger.info(f"Testing article with URL:- {article['url']}")
            spider = BFMTVSpider(type="article", url=article["url"])
            articles = spider.parse(online_response_from_url(spider.article_url))
            self._test_article_results(articles, article["test_data_path"])
            logger.info(f"Testing completed article with URL:- {article['url']}")

    def _test_raw_response(self, article, test_article_data):
        # Testing raw_response object
        with self.subTest():
            self.assertEqual(article[0].get("raw_response").get("content_type"),
                            test_article_data[0].get("raw_response").get("content_type"))
        with self.subTest():
            self.assertIsInstance(article[0].get("raw_response").get("content")[0], str)

    def _test_parse_json(self, article, test_article_data):
        # Testing parsed_json object
        # it may be possible that we don't get either misc or main for some websites.
        # In that case we will exclude the parsed_json object
        if test_article_data[0].get("parsed_json"):
            with self.subTest():
                if test_article_data[0].get("parsed_json").get("main"):
                    self.assertIsInstance(article[0].get("parsed_json").get("main"), dict)
            with self.subTest():
                if test_article_data[0].get("parsed_json").get("misc"):
                    self.assertIsInstance(article[0].get("parsed_json").get("misc"), list)

    def _test_parse_json_with_test_data(self, article, test_article_data):
        # Testing parsed_data object
        
        with self.subTest():
            self.assertDictEqual(article[0].get("parsed_data").get("author")[0],
                             test_article_data[0].get("parsed_data").get("author")[0], "author mismatch in parsed_data")
        with self.subTest():
            self.assertEqual(article[0].get("parsed_data").get("published_at"),
                         test_article_data[0].get("parsed_data").get("published_at"),
                         "published_at mismatch in parsed_data")
        with self.subTest():
            self.assertEqual(article[0].get("parsed_data").get("publisher"),
                         test_article_data[0].get("parsed_data").get("publisher"), "publisher mismatch in parsed_data")
        with self.subTest():
            self.assertEqual(article[0].get("parsed_data").get("section"),
                         test_article_data[0].get("parsed_data").get("section"), "section mismatch in parsed_data")
        with self.subTest():
            self.assertEqual(article[0].get("parsed_data").get("tags"), test_article_data[0].get(
            "parsed_data").get("tags"), "tags mismatch in parsed_data")
        with self.subTest():
            self.assertEqual(article[0].get("parsed_data").get("source_country"),
                         test_article_data[0].get("parsed_data").get("source_country"), "source_country mismatch in parsed_data")
        with self.subTest():
            self.assertEqual(article[0].get("parsed_data").get("source_language"),
                         test_article_data[0].get("parsed_data").get("source_language"), "source_language mismatch in parsed_data")

    def _test_image_format(self, article):
        # Testing the image object inside parsed_data
        article_images = article[0].get("parsed_data").get("images")
        if article_images:
            for image in article_images:
                with self.subTest():
                    self.assertIsNotNone(image.get("link"), "missing object:- parsed_data--> images --> link")
                with self.subTest():
                    self.assertIsNotNone(image.get("caption"), "missing object:- parsed_data--> images --> caption")

    def _test_author_format(self, article):
        # Testing the author object inside parsed_data
        article_authors = article[0].get("parsed_data").get("authors")
        if article_authors:
            for author in article_authors:
                with self.subTest():
                    self.assertIsNotNone(author.get("@type"), "missing object:- parsed_data--> author --> @type")
                with self.subTest():
                    self.assertIsNotNone(author.get("name"), "missing object:- parsed_data--> author --> name")
                with self.subTest():
                    self.assertIsNotNone(author.get("url"), "missing object:- parsed_data--> author --> url")

    def _test_parse_json_data_format(self, article, test_article_data):
        # Since the content of article can be modified at anytime so not checkering exact text
        # but testing the object format so that we can verify that crawler is working well.
        if article[0].get("parsed_data").get("text"):
            with self.subTest():
                self.assertIsInstance(article[0].get("parsed_data").get("text")[0],
                                  str, "format mismatch for parsed_data--> text")
            with self.subTest():
                self.assertIsInstance(article[0].get("parsed_data").get(
                "text"), list, "format mismatch for parsed_data--> text")
        else:
            with self.subTest():
                raise AssertionError("missing object:- parsed_data--> text")

        if article[0].get("parsed_data").get("title"):
            with self.subTest():
                self.assertIsInstance(article[0].get("parsed_data").get(
                "title")[0], str, "format mismatch for parsed_data--> title")
            with self.subTest():
                self.assertIsInstance(article[0].get("parsed_data").get(
                "title"), list, "format mismatch for parsed_data--> title")
        else:
            raise AssertionError("missing object:- parsed_data--> title")

        if article[0].get("parsed_data").get("description"):
            with self.subTest():
                self.assertIsInstance(article[0].get("parsed_data").get("description")[
                0], str, "format mismatch for parsed_data--> description")
            with self.subTest():
                self.assertIsInstance(article[0].get("parsed_data").get("description"),
                                  list, "format mismatch for parsed_data--> description")
        else:
            raise AssertionError("missing object:- parsed_data--> description")

        if article[0].get("parsed_data").get("source_country"):
            with self.subTest():
                self.assertIsInstance(article[0].get("parsed_data").get("source_country")[
                0], str, "format mismatch for parsed_data--> source_country")
            with self.subTest():
                self.assertIsInstance(article[0].get("parsed_data").get("source_country"),
                                  list, "format mismatch for parsed_data--> source_country")
        else:
            with self.subTest():
                raise AssertionError("missing object:- parsed_data--> source_country")

        if article[0].get("parsed_data").get("source_language"):
            with self.subTest():
                self.assertIsInstance(article[0].get("parsed_data").get("source_language")[
                0], str, "format mismatch for parsed_data--> source_language")
            with self.subTest():
                self.assertIsInstance(article[0].get("parsed_data").get("source_language"),
                                  list, "format mismatch for parsed_data--> source_language")
        else:
            with self.subTest():
                raise AssertionError("missing object:- parsed_data--> source_language")

        if article[0].get("parsed_data").get("author"):
            with self.subTest():
                self.assertIsInstance(article[0].get("parsed_data").get("author")[
                0], dict, "format mismatch for parsed_data--> author")
            with self.subTest():
                self.assertIsInstance(article[0].get("parsed_data").get("author"),
                                  list, "format mismatch for parsed_data--> author")
            self._test_author_format(article)
        else:
            with self.subTest():
                raise AssertionError("missing object:- parsed_data--> author")

        if article[0].get("parsed_data").get("modified_at"):
            with self.subTest():
                self.assertIsInstance(article[0].get("parsed_data").get("modified_at")[
                0], str, "format mismatch for parsed_data--> modified_at")
            with self.subTest():
                self.assertIsInstance(article[0].get("parsed_data").get("modified_at"),
                                  list, "format mismatch for parsed_data--> modified_at")
        else:
            with self.subTest():
                raise AssertionError("missing object:- parsed_data--> modified_at")

        if article[0].get("parsed_data").get("published_at"):
            with self.subTest():
                self.assertIsInstance(article[0].get("parsed_data").get("published_at")[
                0], str, "format mismatch for parsed_data--> published_at")
            with self.subTest():
                self.assertIsInstance(article[0].get("parsed_data").get("published_at"),
                                  list, "format mismatch for parsed_data--> published_at")
        else:
            with self.subTest():
                raise AssertionError("missing object:- parsed_data--> published_at")

        if article[0].get("parsed_data").get("publisher"):
            with self.subTest():
                self.assertIsInstance(article[0].get("parsed_data").get("publisher")[
                0], dict, "format mismatch for parsed_data--> publisher")
            with self.subTest():
                self.assertIsInstance(article[0].get("parsed_data").get("publisher"),
                                  list, "format mismatch for parsed_data--> publisher")
        else:
            with self.subTest():
                raise AssertionError("missing object:- parsed_data--> publisher")

        if article[0].get("parsed_data").get("images"):
            with self.subTest():
                self.assertIsInstance(article[0].get("parsed_data").get("images")[
                0], dict, "format mismatch for parsed_data--> images")
            with self.subTest():
                self.assertIsInstance(article[0].get("parsed_data").get("images"),
                                  list, "format mismatch for parsed_data--> images")
            self._test_image_format(article)
<<<<<<< HEAD
=======
        else:
            with self.subTest():
                raise AssertionError("missing object:- parsed_data--> images")
>>>>>>> 65d6572f

        if article[0].get("parsed_data").get("section"):
            with self.subTest():
                self.assertIsInstance(article[0].get("parsed_data").get("section")[0],
                                  str, "format mismatch for parsed_data--> section")
            with self.subTest():
                self.assertIsInstance(article[0].get("parsed_data").get("section"),
                                  list, "format mismatch for parsed_data--> section")

        if article[0].get("parsed_data").get("tags"):
            with self.subTest():
                self.assertIsInstance(article[0].get("parsed_data").get("tags")[0],
                                  str, "format mismatch for parsed_data--> tags")
            with self.subTest():
                self.assertIsInstance(article[0].get("parsed_data").get("tags"),
                                  list, "format mismatch for parsed_data--> tags")
<<<<<<< HEAD
=======
        else:
            with self.subTest():
                raise AssertionError("missing object:- parsed_data--> tags")

>>>>>>> 65d6572f


class TestSitemap(unittest.TestCase):
    def setUp(self):
        self.type = "sitemap"
<<<<<<< HEAD
        self.spider = BFMTVSpider(type=self.type)
=======
        self.crawler = Crawler(query={"type": "sitemap", "domain": SITEMAP_URL})
>>>>>>> 65d6572f

    def _test_sitemap_article_format(self):
        # Testing the sitemap article object
        for article in self.article_urls:
            with self.subTest():
                self.assertIsNotNone(article.get("link"), "missing object:- sitemap articles --> link")
            with self.subTest():
                self.assertIsNotNone(article.get("title"), "missing object:- sitemap articles --> title")

    def _test_sitemap_results(self):
        with self.subTest():
            self.assertGreater(len(self.article_urls), 0, "Crawler did not fetched single article form sitemap")
        with self.subTest():
            self.assertIsInstance(self.article_urls, list, "Sitemap Article format mismatch")
        with self.subTest():
            self.assertIsInstance(self.article_urls[0], dict, "Sitemap Article format mismatch")
        self._test_sitemap_article_format()

    def test_parse(self):
        self.article_urls = self.crawler.crawl()
        self._test_sitemap_results()

if __name__ == "__main__":
    unittest.main()<|MERGE_RESOLUTION|>--- conflicted
+++ resolved
@@ -1,12 +1,7 @@
 import logging
 import unittest
 
-<<<<<<< HEAD
 from newton_scrapping.spiders.bfm_tv import BFMTVSpider
-=======
-#TODO: Update the path here replace newton_scrapping --> your project name
-from newton_scrapping.spiders.indian_express import IndianExpressSpider
->>>>>>> 65d6572f
 from newton_scrapping.test.helpers.constant import SITEMAP_URL, TEST_ARTICLES
 from newton_scrapping.test.helpers.utils import (get_article_content,
                                                  online_response_from_url)
@@ -213,12 +208,9 @@
                 self.assertIsInstance(article[0].get("parsed_data").get("images"),
                                   list, "format mismatch for parsed_data--> images")
             self._test_image_format(article)
-<<<<<<< HEAD
-=======
         else:
             with self.subTest():
                 raise AssertionError("missing object:- parsed_data--> images")
->>>>>>> 65d6572f
 
         if article[0].get("parsed_data").get("section"):
             with self.subTest():
@@ -235,23 +227,16 @@
             with self.subTest():
                 self.assertIsInstance(article[0].get("parsed_data").get("tags"),
                                   list, "format mismatch for parsed_data--> tags")
-<<<<<<< HEAD
-=======
         else:
             with self.subTest():
                 raise AssertionError("missing object:- parsed_data--> tags")
 
->>>>>>> 65d6572f
 
 
 class TestSitemap(unittest.TestCase):
     def setUp(self):
         self.type = "sitemap"
-<<<<<<< HEAD
-        self.spider = BFMTVSpider(type=self.type)
-=======
         self.crawler = Crawler(query={"type": "sitemap", "domain": SITEMAP_URL})
->>>>>>> 65d6572f
 
     def _test_sitemap_article_format(self):
         # Testing the sitemap article object
