--- conflicted
+++ resolved
@@ -1,12 +1,8 @@
 import logging
 import unittest
 
-<<<<<<< HEAD
-from newton_scrapping.spiders.republic_tv import RepublicTvSpider
-=======
 #TODO: Update the path here replace newton_scrapping --> your project name
 from newton_scrapping.spiders.indian_express import IndianExpressSpider
->>>>>>> 2b20bcb1
 from newton_scrapping.test.helpers.constant import SITEMAP_URL, TEST_ARTICLES
 from newton_scrapping.test.helpers.utils import (get_article_content,
                                                  online_response_from_url)
@@ -31,7 +27,7 @@
     def test_parse(self):
         for article in TEST_ARTICLES:
             logger.info(f"Testing article with URL:- {article['url']}")
-            spider = RepublicTvSpider(type="article", url=article["url"])
+            spider = IndianExpressSpider(type="article", url=article["url"])
             articles = spider.parse(online_response_from_url(spider.article_url))
             self._test_article_results(articles, article["test_data_path"])
             logger.info(f"Testing completed article with URL:- {article['url']}")
@@ -224,6 +220,9 @@
             with self.subTest():
                 self.assertIsInstance(article[0].get("parsed_data").get("section"),
                                   list, "format mismatch for parsed_data--> section")
+        else:
+            with self.subTest():
+                raise AssertionError("missing object:- parsed_data--> section")
 
         if article[0].get("parsed_data").get("tags"):
             with self.subTest():
@@ -232,25 +231,16 @@
             with self.subTest():
                 self.assertIsInstance(article[0].get("parsed_data").get("tags"),
                                   list, "format mismatch for parsed_data--> tags")
-<<<<<<< HEAD
-        self._test_image_format(article)
-        self._test_author_format(article)
-=======
         else:
             with self.subTest():
                 raise AssertionError("missing object:- parsed_data--> tags")
 
->>>>>>> 2b20bcb1
 
 
 class TestSitemap(unittest.TestCase):
     def setUp(self):
         self.type = "sitemap"
-<<<<<<< HEAD
-        self.spider = RepublicTvSpider(type=self.type)
-=======
         self.crawler = Crawler(query={"type": "sitemap", "domain": SITEMAP_URL})
->>>>>>> 2b20bcb1
 
     def _test_sitemap_article_format(self):
         # Testing the sitemap article object
