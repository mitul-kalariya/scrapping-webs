# Define here the models for your scraped items
#
# See documentation in:
# https://docs.scrapy.org/en/latest/topics/items.html

import scrapy
from scrapy import Item, Field
from itemloaders.processors import TakeFirst, MapCompose
from w3lib.html import remove_tags


class NewtonScrappingItem(scrapy.Item):
    # define the fields for your item here like:
    # name = scrapy.Field()
    pass


class ArticleData(Item):
    raw_response = Field(output_processor=TakeFirst())
    parsed_json = Field(output_processor=TakeFirst())
    parsed_data = Field(output_processor=TakeFirst())


<<<<<<< HEAD
class IndianNewsArticleRawResponse(Item):
=======
class ArticleRawResponse(Item):
>>>>>>> 6bc22801
    content_type = Field(
        input_processor=MapCompose(remove_tags), output_processor=TakeFirst()
    )
    content = Field(output_processor=TakeFirst())


<<<<<<< HEAD
class IndianNewsArticleRawParsedJson(Item):
    main = Field()
=======
class ArticleRawParsedJson(Item):
    main = Field(output_processor=TakeFirst())
    ImageGallery = Field(output_processor=TakeFirst())
    VideoObject = Field(output_processor=TakeFirst())
    Other = Field()
>>>>>>> 6bc22801
    misc = Field()<|MERGE_RESOLUTION|>--- conflicted
+++ resolved
@@ -21,25 +21,16 @@
     parsed_data = Field(output_processor=TakeFirst())
 
 
-<<<<<<< HEAD
-class IndianNewsArticleRawResponse(Item):
-=======
 class ArticleRawResponse(Item):
->>>>>>> 6bc22801
     content_type = Field(
         input_processor=MapCompose(remove_tags), output_processor=TakeFirst()
     )
     content = Field(output_processor=TakeFirst())
 
 
-<<<<<<< HEAD
-class IndianNewsArticleRawParsedJson(Item):
-    main = Field()
-=======
 class ArticleRawParsedJson(Item):
     main = Field(output_processor=TakeFirst())
     ImageGallery = Field(output_processor=TakeFirst())
     VideoObject = Field(output_processor=TakeFirst())
     Other = Field()
->>>>>>> 6bc22801
     misc = Field()