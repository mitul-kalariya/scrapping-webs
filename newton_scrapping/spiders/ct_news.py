"""Spider to scrap CTV News website"""

import logging
from datetime import datetime
from abc import ABC, abstractmethod

import scrapy
from scrapy.exceptions import CloseSpider
from scrapy.selector import Selector
from scrapy.loader import ItemLoader

from newton_scrapping.items import ArticleData
from newton_scrapping.utils import (
    validate,
    date_in_date_range,
    get_raw_response,
    get_parsed_json,
    export_data_to_json_file,
    get_parsed_data,
    remove_empty_elements,
)
from newton_scrapping.exceptions import (
    SitemapScrappingException,
    SitemapArticleScrappingException,
    ArticleScrappingException,
    ExportOutputFileException,
    URLNotFoundException,
)

# Setting the threshold of logger to DEBUG
logging.basicConfig(
    level=logging.DEBUG,
    format="%(asctime)s [%(name)s] %(levelname)s:   %(message)s",
    filename="logs.log",
    filemode="a",
    datefmt="%Y-%m-%d %H:%M:%S",
)
# Creating an object
logger = logging.getLogger()


class BaseSpider(ABC):
    @abstractmethod
    def parse(self, response):
        pass

    @abstractmethod
    def parse_sitemap(self, response: str) -> None:
        # parse_sitemap_article will be called from here
        pass

    def parse_sitemap_article(self, response: str) -> None:
        pass

    @abstractmethod
    def parse_article(self, response: str) -> list:
        pass


class CtvnewsSpider(scrapy.Spider, BaseSpider):
    """Spider class to scrap sitemap and articles of CTV news site"""

    name = "ct_news"
    start_urls = ["http://www.ctvnews.ca/"]
    namespace = {"sitemap": "http://www.sitemaps.org/schemas/sitemap/0.9"}
    namespace_news = {"sitemap": "http://www.google.com/schemas/sitemap-news/0.9"}

    def __init__(
            self, *args, type=None, url=None, start_date=None, end_date=None, **kwargs
            # pylint: disable=redefined-builtin
    ):
        """init method to take date, type and validating it"""

        super(CtvnewsSpider).__init__(*args, **kwargs)
        try:
            self.start_urls = []
            self.articles = []
            self.date_range_lst = []
            self.article_url = url
            self.error_msg_dict = {}
            self.type = type
            self.scrape_start_date = (
                datetime.strptime(start_date, "%Y-%m-%d").date() if start_date else None
            )
            self.scrape_end_date = (
                datetime.strptime(end_date, "%Y-%m-%d").date() if end_date else None
            )

            self.current_date, self.date_range_lst = validate(
                type, self.scrape_start_date, self.scrape_end_date, url
            )
            if self.current_date:
                self.scrape_start_date = self.scrape_end_date = self.current_date
            self.start_urls.append(
                url if self.type == "article" else "https://www.ctvnews.ca/sitemap_news.xml"
            )

        except Exception as exception:  # pylint: disable=broad-except
            self.error_msg_dict["error_msg"] = (
                    "Error occurred while taking type, url, start_date and end_date args. "
                    + str(exception)
            )
            self.log(
                "Error occurred while taking type, url, start_date and end_date args. "
                + str(exception),
                level=logging.ERROR,
            )

    def parse(self, response, **kwargs):
        """differentiate sitemap and article and redirect its callback to different parser
        Args:
            response: generated response

        Raises:
            CloseSpider: Close spider if error in passed args
            Error if any while scrapping
        Returns:
            None
        """
        self.logger.info("Parse function called on %s", response.url)
        if self.error_msg_dict:
            raise CloseSpider(self.error_msg_dict.get("error_msg"))

        if response.status != 200:
            raise CloseSpider(
                f"Unable to scrape due to getting this status code {response.status}"
            )
        elif response.status == 404:
            raise URLNotFoundException("URL not found")

        if "sitemap_news.xml" in response.url:
            yield scrapy.Request(response.url, callback=self.parse_sitemap)
        else:
            yield self.parse_article(response)
<<<<<<< HEAD

    def parse_sitemap(self, response: str) -> None:
        """
        parse sitemap and scrap article url
        Args:
            response: generated response
        Raises:
            ValueError if not provided
        Returns:
            Values of parameters
        """
        for link, date in zip(
                Selector(response, type="xml").xpath("//sitemap:loc/text()", namespaces=self.namespace).getall(),
                Selector(response, type="xml").xpath("//sitemap:publication_date/text()",
                                                     namespaces=self.namespace_news).getall(),
        ):
            try:
                date_datetime_obj = datetime.strptime(
                    date.strip()[:-6], "%Y-%m-%dT%H:%M:%S"
                )
                if date_in_date_range(date_datetime_obj, self.date_range_lst):
                    yield scrapy.Request(
                        link.strip(), callback=self.parse_sitemap_article
                    )
            except Exception as exception:  # pylint: disable=broad-except
                self.log(
                    f"Error occurred while fetching sitemap:- {str(exception)}",
                    level=logging.ERROR,
                )
                raise SitemapScrappingException(
                    f"Error occurred while fetching sitemap:- {str(exception)}"
                ) from exception
=======
>>>>>>> 8423deec

    def parse_sitemap_article(self, response: str) -> None:
        """
        parse sitemap article and scrap title and link
        Args:
            response: generated response
        Raises:
            ValueError if not provided
        Returns:
            Values of parameters
        """
        try:
            if title := response.css("h1.c-title__text::text").get():
                data = {"link": response.url, "title": title}
                self.articles.append(data)
        except Exception as exception:  # pylint: disable=broad-except
            self.log(
                f"Error occurred while fetching article details from sitemap:- {str(exception)}",
                level=logging.ERROR,
            )
            raise SitemapArticleScrappingException(
                f"Error occurred while fetching article details from sitemap:- {str(exception)}"
            ) from exception

    def parse_article(self, response: str) -> None:
        """
        parse article and append related data to class's articles variable
        Args:
            response: generated response
        Raises:
            ValueError if not provided
        Returns:
            Values of parameters
        """
        try:
            raw_response_dict = {
                "content_type": response.headers.get("Content-Type").decode("utf-8"),
                "content": response.text,
            }
            raw_response = get_raw_response(response, raw_response_dict)
            articledata_loader = ItemLoader(item=ArticleData(), response=response)

            parsed_json_data = get_parsed_json(response)

            articledata_loader.add_value("raw_response", raw_response)
            if parsed_json_data:
                articledata_loader.add_value(
                    "parsed_json",
                    parsed_json_data,
                )
            articledata_loader.add_value(
                "parsed_data", get_parsed_data(response, parsed_json_data.get("main"))
            )
            article = remove_empty_elements(dict(articledata_loader.load_item()))
            self.articles.append(article)
            return articledata_loader.item

        except Exception as exception:  # pylint: disable=broad-except
            self.log(
                f"Error occurred while scrapping an article for this link {response.url}."
                + str(exception),
                level=logging.ERROR,
            )
            raise ArticleScrappingException(
                f"Error occurred while scrapping article details from sitemap:- {str(exception)}"
            ) from exception

    def closed(self, reason: any) -> None:
        """
        store all scrapped data into json file with given date in filename
        Args:
            response: generated response
        Raises:
            ValueError if not provided
        Returns:
            Values of parameters
        """
        try:
            if not self.articles:
                self.log("No articles or sitemap url scrapped.", level=logging.INFO)
            else:
                export_data_to_json_file(self.type, self.articles, self.name)
        except Exception as exception:  # pylint: disable=broad-except
            self.log(
                f"Error occurred while exporting file:- {str(exception)} - {reason}",
                level=logging.ERROR,
            )
            raise ExportOutputFileException(
                f"Error occurred while exporting file:- {str(exception)} - {reason}"
            ) from exception<|MERGE_RESOLUTION|>--- conflicted
+++ resolved
@@ -97,8 +97,8 @@
 
         except Exception as exception:  # pylint: disable=broad-except
             self.error_msg_dict["error_msg"] = (
-                    "Error occurred while taking type, url, start_date and end_date args. "
-                    + str(exception)
+                "Error occurred while taking type, url, start_date and end_date args. "
+                + str(exception)
             )
             self.log(
                 "Error occurred while taking type, url, start_date and end_date args. "
@@ -132,7 +132,6 @@
             yield scrapy.Request(response.url, callback=self.parse_sitemap)
         else:
             yield self.parse_article(response)
-<<<<<<< HEAD
 
     def parse_sitemap(self, response: str) -> None:
         """
@@ -165,8 +164,6 @@
                 raise SitemapScrappingException(
                     f"Error occurred while fetching sitemap:- {str(exception)}"
                 ) from exception
-=======
->>>>>>> 8423deec
 
     def parse_sitemap_article(self, response: str) -> None:
         """
