"""Spider to scrap CTV News website"""

import logging
from datetime import datetime
from abc import ABC, abstractmethod

import scrapy
from scrapy.exceptions import CloseSpider
from scrapy.selector import Selector
from scrapy.loader import ItemLoader

from newton_scrapping.items import ArticleData
from newton_scrapping.utils import (
    validate,
    date_in_date_range,
    get_raw_response,
    get_parsed_json,
    export_data_to_json_file,
    get_parsed_data,
    remove_empty_elements,
)
from newton_scrapping.exceptions import (
    SitemapScrappingException,
    SitemapArticleScrappingException,
    ArticleScrappingException,
    ExportOutputFileException,
    URLNotFoundException,
)


# Todo: Implementation of Common Methods, Utils.py, Exceptions.py

# Setting the threshold of logger to DEBUG
logging.basicConfig(
    level=logging.DEBUG,
    format="%(asctime)s [%(name)s] %(levelname)s:   %(message)s",
    filename="logs.log",
    filemode="a",
    datefmt="%Y-%m-%d %H:%M:%S",
)
# Creating an object
logger = logging.getLogger()


class BaseSpider(ABC):
    @abstractmethod
    def parse(self, response):
        pass

    @abstractmethod
    def parse_sitemap(self, response: str) -> None:
        # parse_sitemap_article will be called from here
        pass

    def parse_sitemap_article(self, response: str) -> None:
        pass

    @abstractmethod
    def parse_article(self, response: str) -> list:
        pass


class CtvnewsSpider(scrapy.Spider):
    """Spider class to scrap sitemap and articles of CTV news site"""

    name = "ct_news"
    start_urls = ["http://www.ctvnews.ca/"]
    namespace = {"sitemap": "http://www.sitemaps.org/schemas/sitemap/0.9"}
    namespace_news = {"sitemap": "http://www.google.com/schemas/sitemap-news/0.9"}

    def __init__(
        self, *args, type=None, url=None, start_date=None, end_date=None, **kwargs  # pylint: disable=redefined-builtin
    ):
        """init method to take date, type and validating it"""

        super(CtvnewsSpider).__init__(*args, **kwargs)
        try:
            self.start_urls = []
            self.articles = []
            self.date_range_lst = []
            self.article_url = url
            self.error_msg_dict = {}
            self.type = type
            self.scrape_start_date = (
                datetime.strptime(start_date, "%Y-%m-%d").date() if start_date else None
            )
            self.scrape_end_date = (
                datetime.strptime(end_date, "%Y-%m-%d").date() if end_date else None
            )

<<<<<<< HEAD
            if self.type == "sitemap":
                self.start_urls.append("https://www.ctvnews.ca/sitemap_news.xml")
                if self.scrape_start_date and self.scrape_end_date:
                    if self.scrape_start_date > self.scrape_end_date:
                        raise ValueError("Please enter valid date range.")
                    elif int((self.scrape_end_date - self.scrape_start_date).days) > 30:
                        raise ValueError("Please enter date range between 30 days")
                elif self.scrape_start_date or self.scrape_end_date:
                    raise ValueError(
                        "Invalid argument. Both start_date and end_date argument is required."
                    )
                elif self.article_url:
                    raise ValueError(
                        "Invalid argument. url is not required for sitemap."
                    )
                else:
                    self.scrape_start_date = (
                        self.scrape_end_date
                    ) = datetime.now().date()
                for single_date in self.date_range(
                    self.scrape_start_date, self.scrape_end_date
                ):
                    self.date_range_lst.append(single_date)
=======
            self.current_date, self.date_range_lst = validate(
                type, self.scrape_start_date, self.scrape_end_date, url
            )
            if self.current_date:
                self.scrape_start_date = self.scrape_end_date = self.current_date
            self.start_urls.append(
                url if self.type == "article" else "https://www.ctvnews.ca/sitemap_news.xml"
            )
>>>>>>> 80450951

        except Exception as exception:  # pylint: disable=broad-except
            self.error_msg_dict["error_msg"] = (
                "Error occurred while taking type, url, start_date and end_date args. "
                + str(exception)
            )
            self.log(
                "Error occurred while taking type, url, start_date and end_date args. "
                + str(exception),
                level=logging.ERROR,
            )

    def parse(self, response, **kwargs):
        """differentiate sitemap and article and redirect its callback to different parser
        Args:
            response: generated response

        Raises:
            CloseSpider: Close spider if error in passed args
            Error if any while scrapping
        Returns:
            None
        """
        self.logger.info("Parse function called on %s", response.url)
        if self.error_msg_dict:
            raise CloseSpider(self.error_msg_dict.get("error_msg"))

        if response.status != 200:
            raise CloseSpider(
                f"Unable to scrape due to getting this status code {response.status}"
            )
        elif response.status == 404:
            raise URLNotFoundException("URL not found")

        if "sitemap_news.xml" in response.url:
            for link, date in zip(
                Selector(response, type="xml")
                .xpath("//sitemap:loc/text()", namespaces=self.namespace)
                .getall(),
                Selector(response, type="xml")
                .xpath("//sitemap:publication_date/text()", namespaces=self.namespace_news)
                .getall(),
            ):
                try:
                    date_datetime_obj = datetime.strptime(
                        date.strip()[:-6], "%Y-%m-%dT%H:%M:%S"
                    )
                    if date_in_date_range(date_datetime_obj, self.date_range_lst):
                        yield scrapy.Request(
                            link.strip(), callback=self.parse_sitemap_article
                        )
                except Exception as exception:  # pylint: disable=broad-except
                    self.log(
                        f"Error occurred while fetching sitemap:- {str(exception)}",
                        level=logging.ERROR,
                    )
                    raise SitemapScrappingException(
                        f"Error occurred while fetching sitemap:- {str(exception)}"
                    ) from exception
        else:
            self.parse_article(response)

    def parse_sitemap_article(self, response: str) -> None:
        """
        parse sitemap article and scrap title and link
        Args:
            response: generated response
        Raises:
            ValueError if not provided
        Returns:
            Values of parameters
        """
        try:
            if title := response.css("h1.c-title__text::text").get():
                data = {"link": response.url, "title": title}
                self.articles.append(data)
        except Exception as exception:  # pylint: disable=broad-except
            self.log(
                f"Error occurred while fetching article details from sitemap:- {str(exception)}",
                level=logging.ERROR,
            )
            raise SitemapArticleScrappingException(
                f"Error occurred while fetching article details from sitemap:- {str(exception)}"
            ) from exception

    def parse_article(self, response: str) -> None:
        """
        parse article and append related data to class's articles variable
        Args:
            response: generated response
        Raises:
            ValueError if not provided
        Returns:
            Values of parameters
        """
        try:
<<<<<<< HEAD
            content_type = response.headers.get("Content-Type").decode("utf-8")
            language = response.css("html::attr(lang)").get()
            # Todo: proper naming convention with camel case image_url
            imageurl = response.css(".inline-image::attr(src)").getall()
            image = None
            for img in imageurl:
                if "https://www.ctvnews.ca/" in img:
                    image = img
                else:
                    image = "https://www.ctvnews.ca/" + img

            caption = response.css(".c-text span::text").getall()
            text = response.css(".twitter-tweet::text, .c-text p::text").getall()
            articles_category = response.css(
                ".c-breadcrumb__item__link span::text"
            ).getall()
            logo_urls = response.css(".c-quickArticle__header_logo::attr(src)").get()
            # TODO: make https://www.ctvnews.ca/ as constant (BASE_URL) as repeated more than 4 times
            logo_url = "https://www.ctvnews.ca/" + logo_urls

            authors = json.loads(response.css("bio-content::attr(content)").get())
            # TODO: proper naming conventions
            for au in author:
                first_name = au.get("firstName")
                last_name = au.get("lastName")
                full_name = first_name + " " + last_name
=======
            raw_response_dict = {
                "content_type": response.headers.get("Content-Type").decode("utf-8"),
                "content": response.text,
            }
            raw_response = get_raw_response(response, raw_response_dict)
            articledata_loader = ItemLoader(item=ArticleData(), response=response)

            parsed_json_data = get_parsed_json(response)
>>>>>>> 80450951

            articledata_loader.add_value("raw_response", raw_response)
            if parsed_json_data:
                articledata_loader.add_value(
                    "parsed_json",
                    parsed_json_data,
                )
            articledata_loader.add_value(
                "parsed_data", get_parsed_data(response, parsed_json_data.get("main"))
            )
            article = remove_empty_elements(dict(articledata_loader.load_item()))
            self.articles.append(article)
            return articledata_loader.item

        except Exception as exception:  # pylint: disable=broad-except
            self.log(
                f"Error occurred while scrapping an article for this link {response.url}."
                + str(exception),
                level=logging.ERROR,
            )
            raise ArticleScrappingException(
                f"Error occurred while scrapping article details from sitemap:- {str(exception)}"
            ) from exception

    def closed(self, reason: any) -> None:
        """
        store all scrapped data into json file with given date in filename
        Args:
            response: generated response
        Raises:
            ValueError if not provided
        Returns:
            Values of parameters
        """
        try:
            if not self.articles:
                self.log("No articles or sitemap url scrapped.", level=logging.INFO)
            else:
                export_data_to_json_file(self.type, self.articles, self.name)
        except Exception as exception:  # pylint: disable=broad-except
            self.log(
                f"Error occurred while exporting file:- {str(exception)} - {reason}",
                level=logging.ERROR,
            )
            raise ExportOutputFileException(
                f"Error occurred while exporting file:- {str(exception)} - {reason}"
            ) from exception<|MERGE_RESOLUTION|>--- conflicted
+++ resolved
@@ -28,8 +28,6 @@
 )
 
 
-# Todo: Implementation of Common Methods, Utils.py, Exceptions.py
-
 # Setting the threshold of logger to DEBUG
 logging.basicConfig(
     level=logging.DEBUG,
@@ -88,31 +86,6 @@
                 datetime.strptime(end_date, "%Y-%m-%d").date() if end_date else None
             )
 
-<<<<<<< HEAD
-            if self.type == "sitemap":
-                self.start_urls.append("https://www.ctvnews.ca/sitemap_news.xml")
-                if self.scrape_start_date and self.scrape_end_date:
-                    if self.scrape_start_date > self.scrape_end_date:
-                        raise ValueError("Please enter valid date range.")
-                    elif int((self.scrape_end_date - self.scrape_start_date).days) > 30:
-                        raise ValueError("Please enter date range between 30 days")
-                elif self.scrape_start_date or self.scrape_end_date:
-                    raise ValueError(
-                        "Invalid argument. Both start_date and end_date argument is required."
-                    )
-                elif self.article_url:
-                    raise ValueError(
-                        "Invalid argument. url is not required for sitemap."
-                    )
-                else:
-                    self.scrape_start_date = (
-                        self.scrape_end_date
-                    ) = datetime.now().date()
-                for single_date in self.date_range(
-                    self.scrape_start_date, self.scrape_end_date
-                ):
-                    self.date_range_lst.append(single_date)
-=======
             self.current_date, self.date_range_lst = validate(
                 type, self.scrape_start_date, self.scrape_end_date, url
             )
@@ -121,7 +94,6 @@
             self.start_urls.append(
                 url if self.type == "article" else "https://www.ctvnews.ca/sitemap_news.xml"
             )
->>>>>>> 80450951
 
         except Exception as exception:  # pylint: disable=broad-except
             self.error_msg_dict["error_msg"] = (
@@ -218,34 +190,6 @@
             Values of parameters
         """
         try:
-<<<<<<< HEAD
-            content_type = response.headers.get("Content-Type").decode("utf-8")
-            language = response.css("html::attr(lang)").get()
-            # Todo: proper naming convention with camel case image_url
-            imageurl = response.css(".inline-image::attr(src)").getall()
-            image = None
-            for img in imageurl:
-                if "https://www.ctvnews.ca/" in img:
-                    image = img
-                else:
-                    image = "https://www.ctvnews.ca/" + img
-
-            caption = response.css(".c-text span::text").getall()
-            text = response.css(".twitter-tweet::text, .c-text p::text").getall()
-            articles_category = response.css(
-                ".c-breadcrumb__item__link span::text"
-            ).getall()
-            logo_urls = response.css(".c-quickArticle__header_logo::attr(src)").get()
-            # TODO: make https://www.ctvnews.ca/ as constant (BASE_URL) as repeated more than 4 times
-            logo_url = "https://www.ctvnews.ca/" + logo_urls
-
-            authors = json.loads(response.css("bio-content::attr(content)").get())
-            # TODO: proper naming conventions
-            for au in author:
-                first_name = au.get("firstName")
-                last_name = au.get("lastName")
-                full_name = first_name + " " + last_name
-=======
             raw_response_dict = {
                 "content_type": response.headers.get("Content-Type").decode("utf-8"),
                 "content": response.text,
@@ -254,7 +198,6 @@
             articledata_loader = ItemLoader(item=ArticleData(), response=response)
 
             parsed_json_data = get_parsed_json(response)
->>>>>>> 80450951
 
             articledata_loader.add_value("raw_response", raw_response)
             if parsed_json_data:
