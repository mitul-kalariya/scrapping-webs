--- conflicted
+++ resolved
@@ -4,19 +4,10 @@
 import scrapy
 from scrapy.selector import Selector
 from scrapy.loader import ItemLoader
-<<<<<<< HEAD
-from scrapy.exceptions import CloseSpider
+
 from newton_scrapping.items import ArticleData
 
 from newton_scrapping.utils import (
-=======
-from scrapy.exceptions import CloseSpider # TODO : Remove Unwanted Imports
-
-from newton_scrapping.items import ArticleData
-
-# TODO: Do not use .. in import, Instead use package name like newton_scrapping.utils
-from ..utils import (
->>>>>>> 6af9fc31
     check_cmd_args,
     get_parsed_data,
     get_raw_response,
@@ -58,12 +49,7 @@
         pass
 
 
-<<<<<<< HEAD
 class FranceTvInfo(scrapy.Spider, BaseSpider):
-=======
-# TODO: Use BaseSpider as parent class
-class FranceTvInfo(scrapy.Spider):
->>>>>>> 6af9fc31
     name = "francetv-info"
 
     namespace = {'sitemap': 'http://www.sitemaps.org/schemas/sitemap/0.9',
@@ -181,7 +167,6 @@
             ) from exception
 
 
-    # TODO : Missing parse_sitemap function & parse_sitemap_article function
     def parse_article(self, response):
         """
         parse article and append related data to class's articles variable
