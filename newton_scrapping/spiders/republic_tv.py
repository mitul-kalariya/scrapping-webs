--- conflicted
+++ resolved
@@ -30,7 +30,6 @@
 class RepublicTvSpider(scrapy.Spider):
     name = "republic_tv"
 
-<<<<<<< HEAD
     def __init__(self, type=None, start_date=None, url=None, end_date=None, **kwargs):
         """
         Initializes a web scraper object with the given parameters.
@@ -46,30 +45,6 @@
         ValueError: If the start_date and/or end_date are invalid.
         InvalidDateRange: If the start_date is later than the end_date.
         Exception: If no URL is provided when type is "article".
-=======
-    def __init__(
-            self,
-            type=None,
-            start_date=None,
-            url=None,
-            end_date=None,
-            **kwargs
-    ):
-        """
-            Initializes a web scraper object with the given parameters.
-
-            Parameters:
-            type (str): The type of scraping to be performed. Either "sitemap" or "article".
-            start_date (str): The start date of the time period to be scraped, in the format "YYYY-MM-DD".
-            url (str): The URL of the article to be scraped. Required if type is "article".
-            end_date (str): The end date of the time period to be scraped, in the format "YYYY-MM-DD".
-            **kwargs: Additional keyword arguments to be passed to the superclass constructor.
-
-            Raises:
-            ValueError: If the start_date and/or end_date are invalid.
-            InvalidDateRange: If the start_date is later than the end_date.
-            Exception: If no URL is provided when type is "article".
->>>>>>> ef1262f9
         """
         super().__init__(**kwargs)
         self.start_urls = []
@@ -143,13 +118,8 @@
         BaseException: If an error occurs during parsing.
         """
         self.logger.info("Parse function called on %s", response.url)
-<<<<<<< HEAD
         if self.type == "sitemap":
-            if self.start_date != None and self.end_date != None:
-=======
-        if self.type == 'sitemap':
             if self.start_date and self.end_date:
->>>>>>> ef1262f9
                 self.logger.info("Parse function called on %s", response.url)
                 yield scrapy.Request(response.url, callback=self.parse_by_date)
             else:
@@ -160,7 +130,6 @@
                 self.logger.debug("Parse function called on %s", response.url)
                 response_json = self.response_json(response)
                 response_data = self.response_data(response)
-<<<<<<< HEAD
                 data = {
                     "raw_response": {
                         "content_type": "text/html; charset=utf-8",
@@ -168,17 +137,8 @@
                     },
                 }
                 if response_json:
-=======
-                data = {'raw_response': {
-                    "content_type": "text/html; charset=utf-8",
-                    "content": response.css('html').get(),
-                }, }
-                if response_data:
->>>>>>> ef1262f9
                     data["parsed_json"] = response_json
                 if response_data:
-                    response_data["country"] = ["India"]
-                    response_data["time_scraped"] = [str(datetime.now())]
                     data["parsed_data"] = response_data
 
                 self.article_json_data.append(data)
@@ -191,13 +151,8 @@
         """
         Parses a webpage response object and yields scrapy requests for each sitemap XML link found.
 
-<<<<<<< HEAD
         Yields:
         scrapy.Request: A scrapy request object for each sitemap XML link found in the response.
-=======
-            Yields:
-            scrapy.Request: A scrapy request object for each sitemap XML link found in the response.
->>>>>>> ef1262f9
         """
         self.logger.info("Parse by date at %s", response.url)
         if "sitemap.xml" in response.url:
@@ -220,17 +175,10 @@
         Yields:
         scrapy.Request: A request to scrape each of the links in the sitemap.
 
-<<<<<<< HEAD
         Notes:
         The sitemap must be in the XML format specified by the sitemaps.org protocol.
         The function extracts the links from the sitemap and sends a request to scrape each link using the `parse_sitemap_link_title` callback method.
         The function also extracts the publication date of the sitemap, if available, and passes it along as a meta parameter in each request.
-=======
-            Notes:
-            The sitemap must be in the XML format specified by the sitemaps.org protocol.
-            The function extracts the links from the sitemap and sends a request to scrape each link using the `parse_sitemap_link_title` callback method.
-            The function also extracts the publication date of the sitemap, if available, and passes it along as a meta parameter in each request.
->>>>>>> ef1262f9
         """  # noqa
         namespaces = {"n": "http://www.sitemaps.org/schemas/sitemap/0.9"}
         links = response.xpath("//n:url/n:loc/text()", namespaces=namespaces).getall()
@@ -387,10 +335,6 @@
         video = self.extract_video(response)
         if video:
             main_dict["embed_video_link"] = video
-
-        article_lang = response.css("html::attr(lang)").get()
-        if article_lang:
-            main_dict["language"] = [article_lang]
 
         return main_dict
 
