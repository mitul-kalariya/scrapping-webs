import os
import json
import scrapy
from dateutil import parser
from datetime import datetime
from . import utils


class RepublicTvSpider(scrapy.Spider):
    name = "republic_tv"

    def __init__(self, type=None, start_date=None, url=None, end_date=None, **kwargs):
        """
        Initializes a web scraper object with the given parameters.

        Parameters:
        type (str): The type of scraping to be performed. Either "sitemap" or "article".
        start_date (str): The start date of the time period to be scraped, in the format "YYYY-MM-DD".
        url (str): The URL of the article to be scraped. Required if type is "article".
        end_date (str): The end date of the time period to be scraped, in the format "YYYY-MM-DD".
        **kwargs: Additional keyword arguments to be passed to the superclass constructor.

        Raises:
        ValueError: If the start_date and/or end_date are invalid.
        InvalidDateRange: If the start_date is later than the end_date.
        Exception: If no URL is provided when type is "article".
        """
        super().__init__(**kwargs)
        self.start_urls = []
        self.sitemap_data = []
        self.article_json_data = []
        self.type = type.lower()
        # self.start_date = start_date
        # self.end_date = end_date
        self.today_date = datetime.today().strftime("%Y-%m-%d")
        self.links_path = "Links"
        self.article_path = "Article"

        if not os.path.exists(self.links_path):
            os.makedirs(self.links_path)
        if not os.path.exists(self.article_path):
            os.makedirs(self.article_path)

        self.start_date = (
            datetime.strptime(start_date, "%Y-%m-%d").date() if start_date else None
        )

        self.end_date = (
            datetime.strptime(end_date, "%Y-%m-%d").date() if end_date else None
        )

        if self.type == "sitemap":
            utils.parse_sitemap_main(self, self.start_urls, start_date, end_date)

        if self.type == "article":
            if url:
                self.start_urls.append(url)
            else:
                self.logger.error("Must have a URL to scrap")
                raise Exception("Must have a URL to scrap")

    def parse(self, response):
        """
        Parses the response obtained from a website.

        Yields:
        scrapy.Request: A new request object to be sent to the website.

        Raises:
        BaseException: If an error occurs during parsing.
        """
        self.logger.info("Parse function called on %s", response.url)
        if self.type == "sitemap":
            if self.start_date and self.end_date:
                self.logger.info("Parse function called on %s", response.url)
                yield scrapy.Request(response.url, callback=self.parse_by_date)
            else:
                self.logger.info("Parse function called on %s", response.url)
                yield scrapy.Request(response.url, callback=self.parse_by_date)
        elif self.type == "article":
            try:
                self.logger.debug("Parse function called on %s", response.url)
                response_json = self.response_json(response)
                response_data = utils.response_data(response)
                data = {
                    "raw_response": {
                        "content_type": "text/html; charset=utf-8",
                        "content": response.css("html").get(),
                    },
                }
                if response_json:
                    data["parsed_json"] = response_json
                if response_data:
                    response_data["country"] = ["India"]
                    response_data["time_scraped"] = [str(datetime.now())]
                    data["parsed_data"] = response_data

                self.article_json_data.append(data)

            except BaseException as e:
                print(f"Error: {e}")
                self.logger.error(f"{e}")

    def parse_by_date(self, response):
        """
        Parses a webpage response object and yields scrapy requests for each sitemap XML link found.

        Yields:
        scrapy.Request: A scrapy request object for each sitemap XML link found in the response.
        """
        self.logger.info("Parse by date at %s", response.url)
        if "sitemap.xml" in response.url:
            for sitemap in response.xpath(
                "//sitemap:loc/text()",
                namespaces={"sitemap": "http://www.sitemaps.org/schemas/sitemap/0.9"},
            ):
                if sitemap.get().endswith(".xml"):
                    for link in sitemap.getall():
                        if self.start_date is None and self.end_date is None:
                            if self.today_date.replace("-", "") in link:
                                yield scrapy.Request(link, callback=self.parse_sitemap)
                        else:
                            yield scrapy.Request(link, callback=self.parse_sitemap)

    def parse_sitemap(self, response):
        """
        Parses a sitemap and sends requests to scrape each of the links.

        Yields:
        scrapy.Request: A request to scrape each of the links in the sitemap.

        Notes:
        The sitemap must be in the XML format specified by the sitemaps.org protocol.
        The function extracts the links from the sitemap and sends a request to scrape each link using the `parse_sitemap_link_title` callback method.
        The function also extracts the publication date of the sitemap, if available, and passes it along as a meta parameter in each request.
        """  # noqa
        namespaces = {"n": "http://www.sitemaps.org/schemas/sitemap/0.9"}
        links = response.xpath("//n:url/n:loc/text()", namespaces=namespaces).getall()
        published_at = response.xpath('//*[local-name()="lastmod"]/text()').get()
        published_date = parser.parse(published_at).date() if published_at else None
        for link in links:
            yield scrapy.Request(
                link,
                callback=self.parse_sitemap_link_title,
                meta={"link": link, "published_date": published_date},
            )

    def parse_sitemap_link_title(self, response):
        """
        Parses the link, title, and published date from a sitemap page.

        Notes:
        - Adds the parsed data to the scraper's sitemap_data list.
        - Skips the link if the published date is outside the scraper's specified date range.
        """
        link = response.meta["link"]
        published_date = response.meta["published_date"]
        title = response.css(".story-title::text").get().strip()

        if self.start_date and published_date < self.start_date:
            return
        if self.end_date and published_date > self.end_date:
            return

        data = {"link": link, "title": title}

        self.sitemap_data.append(data)

    def response_json(self, response) -> dict:
        """
        Extracts relevant information from a news article web page using the given
        Scrapy response object and the URL of the page.

        Args:
        - response: A Scrapy response object representing the web page to extract
          information from.
        - current_url: A string representing the URL of the web page.

        Returns:
        - A dictionary representing the extracted information from the web page.
        """
        parsing_dict = {}
        main_data = self.get_main(response)
        if main_data:
            parsing_dict["main"] = main_data

        misc_data = self.get_misc(response)
        if misc_data:
            parsing_dict["misc"] = misc_data

        return parsing_dict

    def get_main(self, response):
        """
        returns a list of main data available in the article from application/ld+json
        Parameters:
            response:
        Returns:
            main data
        """
        try:
            data = []
            misc = response.css('script[type="application/ld+json"]::text').getall()
            for block in misc:
                data.append(json.loads(block))
            return data
        except BaseException as e:
            self.logger.error(f"{e}")
            print(f"Error while getting main: {e}")

    def get_misc(self, response):
        """
        returns a list of misc data available in the article from application/json
        Parameters:
            response:
        Returns:
            misc data
        """
        try:
            data = []
            misc = response.css('script[type="application/json"]::text').getall()
            for block in misc:
                data.append(json.loads(block))
            return data
        except BaseException as e:
            self.logger.error(f"{e}")
            print(f"Error while getting misc: {e}")

<<<<<<< HEAD

    def extract_lastupdated(self, response) -> str:
        """
        This function extracts the last updated date and time of an article from a given Scrapy response object.
        It returns a string representation of the date and time in ISO 8601 format.
        If the information is not available in the response, it returns None.

        Args:
            response: A Scrapy response object representing the web page from which to extract the information.
        """
        info = response.css("span.time-elapsed")
        if info:
            return info.css("time::attr(datetime)").get()

    def extract_published_on(self, response) -> str:

        info = response.xpath('//div[@class ="padtop10 padbtm10"]')
        info_eng = response.css("div.padtop20")

        if info:
            return info.css("time::attr(datetime)").get()
        elif info_eng:
            return info_eng.css("time::attr(datetime)").get()

    def extract_author(self, response) -> list:
        """
        The extract_author function extracts information about the author(s)
        of an article from the given response object and returns it in the form of a list of dictionaries.

        Parameters:
            response (scrapy.http.Response): The response object containing the HTML of the article page.

        Returns:
            A list of dictionaries, where each dictionary contains information about one author.

        """
        info = response.css("div.author")
        pattern = r"[\r\n\t\"]+"
        data = []
        if info:
            for i in info:
                temp_dict = {}
                temp_dict["@type"] = "Person"
                temp_dict["name"] = re.sub(
                    pattern, "", i.css("div a span::text").get()
                ).strip()
                temp_dict["url"] = i.css("div a::attr(href)").get()
                data.append(temp_dict)
            return data

    def extract_thumbnail(self, response) -> list:
        """
        The function extract_thumbnail extracts information about the thumbnail image(s) associated with a webpage,
        including its link, width, and height, and returns the information as a list of dictionaries.

        Returns:
            A list of dictionaries, with each dictionary containing information about an image.
                If no images are found, an empty list is returned.
        """
        info = response.css("div.gallery-item")
        mod_info = response.css(".storypicture img.width100")
        data = []
        if info:
            for i in info:
                image = i.css("div.gallery-item-img-wrapper img::attr(src)").get()
                if image:
                    data.append(image)
        elif mod_info:
            for i in mod_info:
                image = i.css("img::attr(src)").get()
                if image:
                    data.append(image)
        return data

    def extract_video(self, response) -> list:
        """
        A list of video objects containing information about the videos on the webpage.
        """
        info = response.css("div.videoWrapper")
        data = []
        if info:
            for i in info:
                js = i.css("script").get()
                request_link = re.findall(r"playlist\s*:\s*'(\S+)'", js)[0]
                response = requests.get(request_link)
                link = response.json().get("playlist")[0].get("sources")[1].get("file")
                temp_dict = {"link": link}
                data.append(temp_dict)
        return data

    def extract_publisher(self, response) -> list:
        """
        Extracts publisher information from the given response object and returns it as a dictionary.

        Returns:
        - A dictionary containing information about the publisher. The dictionary has the following keys:
            - "@id": The unique identifier for the publisher.
            - "@type": The type of publisher (in this case, always "NewsMediaOrganization").
            - "name": The name of the publisher.
        """
        logo = response.css('link[rel="icon"]::attr(href)').getall()[2]
        img_response = requests.get(logo)
        width, height = Image.open(BytesIO(img_response.content)).size
        a_dict = {
            "@id": "bharat.republicworld.com",
            "@type": "NewsMediaOrganization",
            "name": "Bharat republic word",
            "logo": {
                "@type": "ImageObject",
                "url": logo,
                "width": {"@type": "Distance", "name": str(width) + " px"},
                "height": {"@type": "Distance", "name": str(height) + " px"},
            },
        }
        return [a_dict]

    def extract_all_images(self, response) -> list:
        """
        Extracts all the images present in the web page.

        Returns:
        list: A list of dictionaries containing information about each image,
        such as image link.
        """
        info = response.css("div.embedpicture")
        data = []
        if info:
            for i in info:
                temp_dict = {}
                image = i.css("div.embedimgblock img::attr(src)").get()
                if image:
                    temp_dict["link"] = image
                data.append(temp_dict)
        return data

=======
>>>>>>> bb1b9eba
    def closed(self, response):
        """
        Method called when the spider is finished scraping.
        Saves the scraped data to a JSON file with a timestamp
        in the filename.
        """
        now = datetime.now()
        timestamp = now.strftime("%Y-%m-%d_%H-%M-%S")
        if self.type == "sitemap":
            file_name = f"{self.links_path}/{self.name}-{'sitemap'}-{timestamp}.json"
            with open(file_name, "w") as f:
                json.dump(self.sitemap_data, f, indent=4, default=str)

        if self.type == "article":
            file_name = f"{self.article_path}/{self.name}-{'article'}-{timestamp}.json"
            with open(file_name, "w") as f:
                json.dump(self.article_json_data, f, indent=4)<|MERGE_RESOLUTION|>--- conflicted
+++ resolved
@@ -226,144 +226,6 @@
             self.logger.error(f"{e}")
             print(f"Error while getting misc: {e}")
 
-<<<<<<< HEAD
-
-    def extract_lastupdated(self, response) -> str:
-        """
-        This function extracts the last updated date and time of an article from a given Scrapy response object.
-        It returns a string representation of the date and time in ISO 8601 format.
-        If the information is not available in the response, it returns None.
-
-        Args:
-            response: A Scrapy response object representing the web page from which to extract the information.
-        """
-        info = response.css("span.time-elapsed")
-        if info:
-            return info.css("time::attr(datetime)").get()
-
-    def extract_published_on(self, response) -> str:
-
-        info = response.xpath('//div[@class ="padtop10 padbtm10"]')
-        info_eng = response.css("div.padtop20")
-
-        if info:
-            return info.css("time::attr(datetime)").get()
-        elif info_eng:
-            return info_eng.css("time::attr(datetime)").get()
-
-    def extract_author(self, response) -> list:
-        """
-        The extract_author function extracts information about the author(s)
-        of an article from the given response object and returns it in the form of a list of dictionaries.
-
-        Parameters:
-            response (scrapy.http.Response): The response object containing the HTML of the article page.
-
-        Returns:
-            A list of dictionaries, where each dictionary contains information about one author.
-
-        """
-        info = response.css("div.author")
-        pattern = r"[\r\n\t\"]+"
-        data = []
-        if info:
-            for i in info:
-                temp_dict = {}
-                temp_dict["@type"] = "Person"
-                temp_dict["name"] = re.sub(
-                    pattern, "", i.css("div a span::text").get()
-                ).strip()
-                temp_dict["url"] = i.css("div a::attr(href)").get()
-                data.append(temp_dict)
-            return data
-
-    def extract_thumbnail(self, response) -> list:
-        """
-        The function extract_thumbnail extracts information about the thumbnail image(s) associated with a webpage,
-        including its link, width, and height, and returns the information as a list of dictionaries.
-
-        Returns:
-            A list of dictionaries, with each dictionary containing information about an image.
-                If no images are found, an empty list is returned.
-        """
-        info = response.css("div.gallery-item")
-        mod_info = response.css(".storypicture img.width100")
-        data = []
-        if info:
-            for i in info:
-                image = i.css("div.gallery-item-img-wrapper img::attr(src)").get()
-                if image:
-                    data.append(image)
-        elif mod_info:
-            for i in mod_info:
-                image = i.css("img::attr(src)").get()
-                if image:
-                    data.append(image)
-        return data
-
-    def extract_video(self, response) -> list:
-        """
-        A list of video objects containing information about the videos on the webpage.
-        """
-        info = response.css("div.videoWrapper")
-        data = []
-        if info:
-            for i in info:
-                js = i.css("script").get()
-                request_link = re.findall(r"playlist\s*:\s*'(\S+)'", js)[0]
-                response = requests.get(request_link)
-                link = response.json().get("playlist")[0].get("sources")[1].get("file")
-                temp_dict = {"link": link}
-                data.append(temp_dict)
-        return data
-
-    def extract_publisher(self, response) -> list:
-        """
-        Extracts publisher information from the given response object and returns it as a dictionary.
-
-        Returns:
-        - A dictionary containing information about the publisher. The dictionary has the following keys:
-            - "@id": The unique identifier for the publisher.
-            - "@type": The type of publisher (in this case, always "NewsMediaOrganization").
-            - "name": The name of the publisher.
-        """
-        logo = response.css('link[rel="icon"]::attr(href)').getall()[2]
-        img_response = requests.get(logo)
-        width, height = Image.open(BytesIO(img_response.content)).size
-        a_dict = {
-            "@id": "bharat.republicworld.com",
-            "@type": "NewsMediaOrganization",
-            "name": "Bharat republic word",
-            "logo": {
-                "@type": "ImageObject",
-                "url": logo,
-                "width": {"@type": "Distance", "name": str(width) + " px"},
-                "height": {"@type": "Distance", "name": str(height) + " px"},
-            },
-        }
-        return [a_dict]
-
-    def extract_all_images(self, response) -> list:
-        """
-        Extracts all the images present in the web page.
-
-        Returns:
-        list: A list of dictionaries containing information about each image,
-        such as image link.
-        """
-        info = response.css("div.embedpicture")
-        data = []
-        if info:
-            for i in info:
-                temp_dict = {}
-                image = i.css("div.embedimgblock img::attr(src)").get()
-                if image:
-                    temp_dict["link"] = image
-                data.append(temp_dict)
-        return data
-
-=======
->>>>>>> bb1b9eba
     def closed(self, response):
         """
         Method called when the spider is finished scraping.
