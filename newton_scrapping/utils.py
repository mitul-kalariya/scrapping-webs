--- conflicted
+++ resolved
@@ -235,22 +235,21 @@
     driver = webdriver.Chrome(options=options)
     driver.get(response.url)
     time.sleep(3)
-    banner_button = driver.find_element(
-        By.XPATH, "//div[@class='multiple didomi-buttons didomi-popup-notice-buttons']//button[2]")
-    if banner_button:
-        banner_button.click()
-        time.sleep(2)
-        scroll = driver.find_elements(By.XPATH, "//p")
-        for i in scroll:
-            driver.execute_script(
-                "window.scrollTo(" + str(i.location["x"]) + ", " + str(i.location["y"]) + ")")
-        time.sleep(3)
-<<<<<<< HEAD
-        try:
+    data = {}
+    try:
+        banner_button = driver.find_element(
+            By.XPATH, "//div[@class='multiple didomi-buttons didomi-popup-notice-buttons']//button[2]")
+        if banner_button:
+            banner_button.click()
+            time.sleep(2)
+            scroll = driver.find_elements(By.XPATH, "//p")
+            for i in scroll:
+                driver.execute_script(
+                    "window.scrollTo(" + str(i.location["x"]) + ", " + str(i.location["y"]) + ")")
+            time.sleep(3)
             videos = driver.find_elements(
                 By.XPATH, "//div[@class='video_block']//video-js//video[@class='vjs-tech']")
             if videos:
-                data = {}
                 for i in videos:
                     try:
                         data["videos"] += [i.get_attribute(
@@ -258,23 +257,8 @@
                     except:
                         data["videos"] = [i.get_attribute(
                             "src").replace("blob:", "")]
-        except:
-            LOGGER.error("Video not found in this article")
-=======
-        videos = driver.find_elements(
-            By.XPATH, "//div[@class='video_block']//video-js//video[@class='vjs-tech']")
-        if videos:
-            data = {}
-            for i in videos:
-                try:
-                    data["videos"] += [i.get_attribute(
-                        "src").replace("blob:", "")]
-                except:
-                    data["videos"] = [i.get_attribute(
-                        "src").replace("blob:", "")]
-    else:
-        pass
->>>>>>> a40ba5a2
+    except:
+        LOGGER.error("Video not found in this article")
     driver.quit()
     return data
 
