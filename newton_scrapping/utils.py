import json
import os
from datetime import datetime
from scrapy.http import Response  # TODO : Remove Unwanted Imports
from scrapy.loader import ItemLoader
from newton_scrapping.videos import get_video 
from newton_scrapping.items import (
    ArticleRawResponse,
    ArticleRawParsedJson,
)
<<<<<<< HEAD
from newton_scrapping.exceptions import (
=======
from .exceptions import (  # TODO: Do not use . in import, Instead use package name like newton_scrapping.exceptions
>>>>>>> 6af9fc31
    InputMissingException,
    InvalidDateException,
    InvalidArgumentException,
)


def check_cmd_args(self, start_date: str, end_date: str) -> None:
    """
    Checks the command-line arguments and sets the appropriate parameters for the TimesNow spider.

    Args:
        self (TimesNow): The TimesNow spider instance.
        start_date (str): The start date for the sitemap spider in the format YYYY-MM-DD.
        end_date (str): The end date for the sitemap spider in the format YYYY-MM-DD.

    Raises:
        ValueError: If the type is not "articles" or "sitemap".
        ValueError: If the type is "sitemap" and either start_date or end_date is missing.
        ValueError: If the type is "sitemap" and the time range is more than 30 days.
        ValueError: If the type is "articles" and the URL is missing.

    Returns:
        None.

    Note:
        This function assumes that the class instance variable `start_urls` is already initialized as an empty list.
    """
    initial_url = "https://www.francetvinfo.fr/sitemap_index.xml"

    def add_start_url(url):
        self.start_urls.append(url)

    def set_date_range(start_date, end_date):
        self.start_date = datetime.strptime(start_date, '%Y-%m-%d')
        self.end_date = datetime.strptime(end_date, '%Y-%m-%d')

    def validate_date_range():
        if self.start_date > self.end_date:
            raise InvalidDateException("start_date must be less then end_date")
        if (self.end_date - self.start_date).days > 30:
            raise InvalidDateException("Enter start_date and end_date for maximum 30 days.")

    def validate_type():
        if self.type not in ["article", "sitemap"]:
            raise InvalidArgumentException("type should be articles or sitemap")

    def handle_sitemap_type():
        if self.end_date is not None and self.start_date is not None:
            set_date_range(start_date, end_date)
            validate_date_range()
            add_start_url(initial_url)

        elif self.start_date is None and self.end_date is None:
            today_time = datetime.today().strftime("%Y-%m-%d")
            self.today_date = datetime.strptime(today_time, '%Y-%m-%d')
            add_start_url(initial_url)

        elif self.end_date is not None or self.start_date is not None:
            raise InvalidArgumentException("to use type sitemap give only type sitemap or with start date and end date")

    def handle_article_type():
        if self.article_url is not None:
            add_start_url(self.article_url)
        else:
            raise InputMissingException("type articles must be used with url")

    validate_type()

    if self.type == "sitemap":
        handle_sitemap_type()

    elif self.type == "article":
        handle_article_type()


def get_raw_response(response: str, selector_and_key: dict) -> dict:
    """
    Raw response data generated from given response and selector

    Args:
        response: provided response
        selector_and_key: A dictionary with key and selector

    Returns:
        Dictionary with generated raw response
    """
    article_raw_response_loader = ItemLoader(
        item=ArticleRawResponse(), response=response
    )
    for key, value in selector_and_key.items():
        article_raw_response_loader.add_value(key, value)
    return dict(article_raw_response_loader.load_item())


def get_parsed_json(response: str, selector_and_key: dict) -> dict:
    """
     Parsed json response from generated data using given response and selector

    Args:
        response: provided response
        selector_and_key: A dictionary with key and selector

    Returns:
        Dictionary with Parsed json response from generated data
    """

    article_raw_parsed_json_loader = ItemLoader(
        item=ArticleRawParsedJson(), response=response
    )

    for key, value in selector_and_key.items():

        if key == "main":
            article_raw_parsed_json_loader.add_value(
                key, [json.loads(data) for data in value.getall() if json.loads(data).get('@type') == "NewsArticle"]
            )
        elif key == "ImageGallery":
            article_raw_parsed_json_loader.add_value(
                key, [json.loads(data) for data in value.getall() if json.loads(data).get('@type') == "ImageGallery"]
            )

        elif key == "VideoObject":
            article_raw_parsed_json_loader.add_value(
                key, [json.loads(data).get('video') for data in value.getall()[:1] if json.loads(data).get('video') and json.loads(data).get('video').get("@type") == "VideoObject"]
            )
        else:
            article_raw_parsed_json_loader.add_value(
                key, [json.loads(data) for data in value.getall() if json.loads(data).get('@type') in list(selector_and_key.keys()) or json.loads(data).get('@type') != "NewsArticle"]
            )
        
    return dict(article_raw_parsed_json_loader.load_item())


def get_parsed_data_dict() -> dict:
    """
    Return base data dictionary

    Args:
    None

    Returns:
        dict: Return base data dictionary
    """
    return {
        "country": None,
        "language": None,
        "author": [{"@type": None, "name": None, "url": None}],
        "description": None,
        "modified_at": None,
        "published_at": None,
        "publisher": None,
        "text": None,
        "thumbnail_image": None,
        "title": None,
        "images": None,
        "section": None,
        "video": None,
    }


def get_parsed_data(self, response: str, parsed_json_dict: dict) -> dict:
    article_raw_parsed_json_loader = ItemLoader(
        item=ArticleRawParsedJson(), response=response
    )

    for key, value in parsed_json_dict.items():
        article_raw_parsed_json_loader.add_value(
            key, [json.loads(data) for data in value.getall()]
        )
    parsed_data_dict = get_parsed_data_dict()
    article_data = dict(article_raw_parsed_json_loader.load_item())
    mapper = {"FRA": "France", "fr": "French"}
    article_data["title"] = response.css('h1.c-title ::text').get()
    article_data["section"] = response.css('li.breadcrumb__item a::text').getall()
    selector = response.xpath('//script[@type="application/ld+json"]/text()').getall()
    article_data["json_data"] = [json.loads(data) for data in selector]
    language = response.css("html::attr(lang)").get()
    article_data["language"] = mapper.get(language)
    article_data["country"] = mapper.get("FRA")

    if article_data.get("main").get('video'):
        article_data["video"] = get_video(self, response.url)

    parsed_data_dict["source_country"] = ["France"]
    print(article_data.get("main").get('author'))
    parsed_data_dict["source_language"] = [mapper.get(response.css("html::attr(lang)").get())]
    if len([article_data.get("main").get('author')]) == 1:
        if type(article_data.get("main").get('author'))==list:
            parsed_data_dict["author"] = [{
                "@type": article_data.get("main").get('author')[0].get("@type"),
                "name": article_data.get("main").get('author')[0].get("name"),
                "url": article_data.get("main").get('author')[0].get("url")
                }]
        else:
            if type(article_data.get("main").get('author'))==list:
                parsed_data_dict["author"] = [{
                    "@type": article_data.get("main").get('author')[0].get("@type"),
                    "name": article_data.get("main").get('author')[0].get("name"),
                    "url": article_data.get("main").get('author')[0].get("url")
                }]
    else:
        author_list = []
        for i in range(len(article_data.get("main").get('author'))):
            author_list.append({
                "@type": article_data.get("main").get('author')[i].get("@type"),
                "name": article_data.get("main").get('author')[i].get("name"),
                "url": article_data.get("main").get('author')[i].get("url")
                })
        parsed_data_dict["author"] = [author_list]

    parsed_data_dict["description"] = [article_data.get("main").get('description')]
    parsed_data_dict["modified_at"] = [article_data.get("main").get('dateModified')]
    parsed_data_dict["published_at"] = [article_data.get("main").get('datePublished')]
    
    parsed_data_dict["publisher"] = [{
        '@type': article_data.get("main").get('Publisher').get('@type'),
        'url': article_data.get("main").get('Publisher').get('url'),
        "logo": {
            "@type": article_data.get("main").get('Publisher').get("logo").get('@type'),
            "url": article_data.get("main").get('Publisher').get("logo").get('url'),
            'width': {
                '@type': "Distance",
                "name": str(article_data.get("main").get('Publisher').get('logo').get('width').get('value')) + " Px"},
            'height': {
                '@type': "Distance",
                'name': str(article_data.get("main").get('Publisher').get('logo').get('height').get('value')) + " Px"}}
    }]

    parsed_data_dict["text"] = [article_data.get("main").get('articleBody')]
    parsed_data_dict["thumbnail_image"] = [article_data.get("main").get('image')[0].get('url')]
    parsed_data_dict["title"] = [article_data.get("title")]
    parsed_data_dict["images"] = [{"link": article_data.get("main").get('image')[0].get('url'), "caption": article_data.get("main").get('image')[0].get('name')}]
    parsed_data_dict["section"] = [each.strip() for each in article_data.get('section') if each.strip()!='']
    parsed_data_dict["tags"] = article_data.get("main").get('keywords').split(',')
    parsed_data_dict['embedded_video_link'] = [article_data.get("video")]

    return remove_empty_elements(parsed_data_dict)


def remove_empty_elements(parsed_data_dict: dict) -> dict:
    """
    Recursively remove empty lists, empty dicts, or None elements from a dictionary.
    :param parsed_data_dict: Input dictionary.
    :type parsed_data_dict: dict
    :return: Dictionary with all empty lists, and empty dictionaries removed.
    :rtype: dict
    """

    def empty(value):
        return value is None or value == {} or value == []

    if not isinstance(parsed_data_dict, (dict, list)):
        data_dict = parsed_data_dict
    elif isinstance(parsed_data_dict, list):
        data_dict = [
            value
            for value in (remove_empty_elements(value) for value in parsed_data_dict)
            if not empty(value)
        ]
    else:
        data_dict = {
            key: value
            for key, value in (
                (key, remove_empty_elements(value))
                for key, value in parsed_data_dict.items()
            )
            if not empty(value)
        }
    return data_dict


def export_data_to_json_file(scrape_type: str, file_data: str, file_name: str) -> None:
    """
    Export data to json file

    Args:
        scrape_type: Name of the scrape type
        file_data: file data
        file_name: Name of the file which contain data

    Raises:
        ValueError if not provided

    Returns:
        Values of parameters
    """
    folder_structure = ""
    if scrape_type == "sitemap":
        folder_structure = "Links"
        filename = (
            f'{file_name}-sitemap-{datetime.now().strftime("%Y-%m-%d_%H-%M-%S")}.json'
        )

    elif scrape_type == "article":
        folder_structure = "Article"
        filename = (
            f'{file_name}-articles-{datetime.now().strftime("%Y-%m-%d_%H-%M-%S")}.json'
        )

    if not os.path.exists(folder_structure):
        os.makedirs(folder_structure)

    with open(f"{folder_structure}/{filename}", "w", encoding="utf-8") as file:
        json.dump(file_data, file, indent=4)<|MERGE_RESOLUTION|>--- conflicted
+++ resolved
@@ -1,18 +1,13 @@
 import json
 import os
 from datetime import datetime
-from scrapy.http import Response  # TODO : Remove Unwanted Imports
 from scrapy.loader import ItemLoader
-from newton_scrapping.videos import get_video 
+from newton_scrapping.videos import get_video
 from newton_scrapping.items import (
     ArticleRawResponse,
     ArticleRawParsedJson,
 )
-<<<<<<< HEAD
 from newton_scrapping.exceptions import (
-=======
-from .exceptions import (  # TODO: Do not use . in import, Instead use package name like newton_scrapping.exceptions
->>>>>>> 6af9fc31
     InputMissingException,
     InvalidDateException,
     InvalidArgumentException,
@@ -140,7 +135,8 @@
             )
         else:
             article_raw_parsed_json_loader.add_value(
-                key, [json.loads(data) for data in value.getall() if json.loads(data).get('@type') in list(selector_and_key.keys()) or json.loads(data).get('@type') != "NewsArticle"]
+                key, [json.loads(data) for data in value.getall() if json.loads(data).get('@type')\
+                       in list(selector_and_key.keys()) or json.loads(data).get('@type') != "NewsArticle"]
             )
         
     return dict(article_raw_parsed_json_loader.load_item())
@@ -200,14 +196,14 @@
     print(article_data.get("main").get('author'))
     parsed_data_dict["source_language"] = [mapper.get(response.css("html::attr(lang)").get())]
     if len([article_data.get("main").get('author')]) == 1:
-        if type(article_data.get("main").get('author'))==list:
+        if type(article_data.get("main").get('author')) == list:
             parsed_data_dict["author"] = [{
                 "@type": article_data.get("main").get('author')[0].get("@type"),
                 "name": article_data.get("main").get('author')[0].get("name"),
                 "url": article_data.get("main").get('author')[0].get("url")
-                }]
+            }]
         else:
-            if type(article_data.get("main").get('author'))==list:
+            if type(article_data.get("main").get('author')) == list:
                 parsed_data_dict["author"] = [{
                     "@type": article_data.get("main").get('author')[0].get("@type"),
                     "name": article_data.get("main").get('author')[0].get("name"),
@@ -244,8 +240,9 @@
     parsed_data_dict["text"] = [article_data.get("main").get('articleBody')]
     parsed_data_dict["thumbnail_image"] = [article_data.get("main").get('image')[0].get('url')]
     parsed_data_dict["title"] = [article_data.get("title")]
-    parsed_data_dict["images"] = [{"link": article_data.get("main").get('image')[0].get('url'), "caption": article_data.get("main").get('image')[0].get('name')}]
-    parsed_data_dict["section"] = [each.strip() for each in article_data.get('section') if each.strip()!='']
+    parsed_data_dict["images"] = [{"link": article_data.get("main").get('image')[0].get('url'),\
+                                    "caption": article_data.get("main").get('image')[0].get('name')}]
+    parsed_data_dict["section"] = [each.strip() for each in article_data.get('section') if each.strip() != '']
     parsed_data_dict["tags"] = article_data.get("main").get('keywords').split(',')
     parsed_data_dict['embedded_video_link'] = [article_data.get("video")]
 
