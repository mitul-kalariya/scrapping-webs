--- conflicted
+++ resolved
@@ -189,13 +189,9 @@
         "misc": [],
     }
     for block in blocks:
-<<<<<<< HEAD
-        if "NewsArticle" in json.loads(block).get("@type", [{}]):
-=======
         if "LiveBlogPosting" in json.loads(block).get(
             "@type", [{}]
         ) or "NewsArticle" in json.loads(block).get("@type", [{}]):
->>>>>>> f0e7e225
             parsed_json_flter_dict["main"] = json.loads(block)
         elif "ImageGallery" in json.loads(block).get("@type", [{}]):
             parsed_json_flter_dict["ImageGallery"] = json.loads(block)
