--- conflicted
+++ resolved
@@ -1,16 +1,11 @@
 from setuptools import setup, find_packages
 
-with open("requirements.txt") as f:
-    requirements = f.read().splitlines()
-
 setup(
-<<<<<<< HEAD
-    name='crwsueddeutsche',
-=======
     name='newton-scrapping',  # TODO: <-- Change name here as per the folder
->>>>>>> da5e93b8
     author='Newton',
     version='0.1',
     packages=find_packages(),
-    install_requires=requirements,
+    install_requires=[
+        'scrapy',
+    ],
 )