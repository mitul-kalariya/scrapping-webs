--- conflicted
+++ resolved
@@ -1,11 +1,8 @@
 from setuptools import setup, find_packages
 
 setup(
-<<<<<<< HEAD
-    name='crweconomist', #TODO: <-- Change name here as per the folder
-=======
-    name='newton-scrapping',  # TODO: <-- Change name here as per the folder
->>>>>>> b49c330c
+
+    name='crweconomist',
     author='Newton',
     version='0.1',
     packages=find_packages(),
