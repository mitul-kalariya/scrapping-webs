--- conflicted
+++ resolved
@@ -1,18 +1,11 @@
 from setuptools import setup, find_packages
 
 setup(
-<<<<<<< HEAD
     name='crwbfmtv',
-=======
-    name='newton-scrapping',  # TODO: <-- Change name here as per the folder
->>>>>>> da5e93b8
     author='Newton',
     version='0.1',
     packages=find_packages(),
     install_requires=[
         'scrapy',
-        'selenium',
-        'webdriver-manager',
-        'beautifulsoup4',
     ],
 )