from setuptools import setup, find_packages

setup(
<<<<<<< HEAD
    name='crwlinternaute',
=======
    name='newton-scrapping',  # TODO: <-- Change name here as per the folder
>>>>>>> da5e93b8
    author='Newton',
    version='0.1',
    packages=find_packages(),
    install_requires=[
        'scrapy',
    ],
)<|MERGE_RESOLUTION|>--- conflicted
+++ resolved
@@ -1,13 +1,9 @@
 from setuptools import setup, find_packages
 
 setup(
-<<<<<<< HEAD
     name='crwlinternaute',
-=======
-    name='newton-scrapping',  # TODO: <-- Change name here as per the folder
->>>>>>> da5e93b8
     author='Newton',
-    version='0.1',
+    version='0.1.1',
     packages=find_packages(),
     install_requires=[
         'scrapy',
