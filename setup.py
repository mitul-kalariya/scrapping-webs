--- conflicted
+++ resolved
@@ -1,13 +1,9 @@
 from setuptools import setup, find_packages
 
 setup(
-<<<<<<< HEAD
     name='crwctvnews',
-=======
-    name='newton-scrapping',  # TODO: <-- Change name here as per the folder
->>>>>>> 3d36e6ad
     author='Newton',
-    version='0.1',
+    version='0.1.1',
     packages=find_packages(),
     install_requires=[
         'scrapy',
