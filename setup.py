--- conflicted
+++ resolved
@@ -1,12 +1,8 @@
 from setuptools import setup, find_packages
 
 setup(
-<<<<<<< HEAD
-    name='crwmediapart',
-=======
     name='newton-scrapping',  # TODO: <-- Change name here as per the folder
     author='Newton',
->>>>>>> da5e93b8
     version='0.1',
     packages=find_packages(),
     install_requires=[
