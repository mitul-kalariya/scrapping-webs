from setuptools import setup, find_packages

setup(
<<<<<<< HEAD
    name='crwbastillepost',
    author='Simform Solutions Pvt. Ltd.',
=======
    name='newton-scrapping',  # TODO: <-- Change name here as per the folder
    author='Newton',
>>>>>>> 16f9711d
    version='0.1',
    packages=find_packages(),
    install_requires=[
        'scrapy',
    ],
)<|MERGE_RESOLUTION|>--- conflicted
+++ resolved
@@ -1,13 +1,8 @@
 from setuptools import setup, find_packages
 
 setup(
-<<<<<<< HEAD
     name='crwbastillepost',
-    author='Simform Solutions Pvt. Ltd.',
-=======
-    name='newton-scrapping',  # TODO: <-- Change name here as per the folder
     author='Newton',
->>>>>>> 16f9711d
     version='0.1',
     packages=find_packages(),
     install_requires=[
