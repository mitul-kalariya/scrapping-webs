--- conflicted
+++ resolved
@@ -136,7 +136,6 @@
         """
 
         try:
-<<<<<<< HEAD
             root = etree.fromstring(response.body)
             links = root.xpath(
                 "//xmlns:url",
@@ -172,53 +171,6 @@
                     if self.start_date and self.end_date:
                         data = {"link": url}
                         self.articles.append(data)
-=======
-            if response.url == "https://toyokeizai.net/common/files/sitemap-2023.xml":
-                root = etree.fromstring(response.body)
-                links = root.xpath(
-                    "//xmlns:url",
-                    namespaces={
-                        "xmlns": "http://www.sitemaps.org/schemas" "/sitemap/0.9"
-                    },
-                )
-                articles_links = []
-                articles_links_lastmod = []
-                for link in links:
-                    if len(link.getchildren()) > 1:
-                        for i in link:
-                            if i.text in ["", " ", None]:
-                                continue
-                            if "category" in i.text:
-                                break
-                            if (
-                                    i.tag
-                                    == "{http://www.sitemaps.org/schemas/sitemap/0.9}loc"
-                            ):
-                                articles_links.append(i.text)
-                            if (
-                                    i.tag
-                                    == "{http://www.sitemaps.org/schemas/sitemap/0.9}lastmod"
-                            ):
-                                articles_links_lastmod.append(i.text)
-
-                print(len(articles_links))
-                print(len(articles_links_lastmod))
-
-                for url, last_mod in zip(articles_links, articles_links_lastmod):
-                    last_mod_date = datetime.strptime(last_mod[:10], "%Y-%m-%d").date()
-                    if self.start_date and last_mod_date < self.start_date:
-                        continue
-                    if self.start_date and last_mod_date > self.end_date:
-                        continue
-                    if self.start_date is None and self.end_date is None:
-                        if TODAYS_DATE == last_mod_date:
-                            data = {"link": url}
-                            self.articles.append(data)
-                    else:
-                        if self.start_date and self.end_date:
-                            data = {"link": url}
-                            self.articles.append(data)
->>>>>>> 27107f55
 
         except Exception as exception:
             self.log(
@@ -319,8 +271,6 @@
             else:
                 final_data[i] = previous_response_data[0][i]
 
-<<<<<<< HEAD
-=======
         final_data.update(new_dict)
         breakpoint()
         articledata_loader = ItemLoader(item=ArticleData(), response=response)
@@ -331,7 +281,6 @@
         self.articles.append(dict(articledata_loader.load_item()))
         return articledata_loader.item
 
->>>>>>> 27107f55
     def closed(self, reason: any) -> None:
         """
         store all scrapped data into json file with given date in filename
