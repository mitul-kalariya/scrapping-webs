# Byte-compiled / optimized / DLL files
__pycache__/
*.py[cod]
*$py.class

# C extensions
*.so

#pycharm
.idea

#vscode
.vscode

# Distribution / packaging
.Python
build/
develop-eggs/
dist/
downloads/
eggs/
.eggs/
lib/
lib64/
parts/
sdist/
var/
wheels/
pip-wheel-metadata/
share/python-wheels/
*.egg-info/
.installed.cfg
*.egg
MANIFEST

# PyInstaller
#  Usually these files are written by a python script from a template
#  before PyInstaller builds the exe, so as to inject date/other infos into it.
*.manifest
*.spec

# Installer logs
pip-log.txt
pip-delete-this-directory.txt

# Unit test / coverage reports
htmlcov/
.tox/
.nox/
.coverage
.coverage.*
.cache
nosetests.xml
coverage.xml
*.cover
*.py,cover
.hypothesis/
.pytest_cache/

# Translations
*.mo
*.pot

# Django stuff:
*.log
local_settings.py
db.sqlite3
db.sqlite3-journal

# Flask stuff:
instance/
.webassets-cache

# Scrapy stuff:
.scrapy

# Sphinx documentation
docs/_build/

# PyBuilder
target/

# Jupyter Notebook
.ipynb_checkpoints

# IPython
profile_default/
ipython_config.py

# pyenv
.python-version

# pipenv
#   According to pypa/pipenv#598, it is recommended to include Pipfile.lock in version control.
#   However, in case of collaboration, if having platform-specific dependencies or dependencies
#   having no cross-platform support, pipenv may install dependencies that don't work, or not
#   install all needed dependencies.
#Pipfile.lock

# PEP 582; used by e.g. github.com/David-OConnor/pyflow
__pypackages__/

# Celery stuff
celerybeat-schedule
celerybeat.pid

# SageMath parsed files
*.sage.py

# Environments
.env
.venv
env/
venv/
ENV/
env.bak/
venv.bak/

# Spyder project settings
.spyderproject
.spyproject

# Rope project settings
.ropeproject

# mkdocs documentation
/site

# mypy
.mypy_cache/
.dmypy.json
dmypy.json

# Pyre type checker
.pyre/

<<<<<<< HEAD
#log file
logs.log
=======
# VS Code
.vscode

#PyCharm
.idea

*.zip

# Output Data
Article/
Links/
>>>>>>> a81a33ea
<|MERGE_RESOLUTION|>--- conflicted
+++ resolved
@@ -5,12 +5,6 @@
 
 # C extensions
 *.so
-
-#pycharm
-.idea
-
-#vscode
-.vscode
 
 # Distribution / packaging
 .Python
@@ -134,10 +128,6 @@
 # Pyre type checker
 .pyre/
 
-<<<<<<< HEAD
-#log file
-logs.log
-=======
 # VS Code
 .vscode
 
@@ -148,5 +138,4 @@
 
 # Output Data
 Article/
-Links/
->>>>>>> a81a33ea
+Links/