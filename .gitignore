# Byte-compiled / optimized / DLL files
__pycache__/
*.py[cod]
*$py.class

# C extensions
*.so

# Distribution / packaging
.Python
build/
develop-eggs/
dist/
downloads/
eggs/
.eggs/
lib/
lib64/
parts/
sdist/
var/
wheels/
pip-wheel-metadata/
share/python-wheels/
*.egg-info/
.installed.cfg
*.egg
MANIFEST

# PyInstaller
#  Usually these files are written by a python script from a template
#  before PyInstaller builds the exe, so as to inject date/other infos into it.
*.manifest
*.spec

# Installer logs
pip-log.txt
pip-delete-this-directory.txt

# Unit test / coverage reports
htmlcov/
.tox/
.nox/
.coverage
.coverage.*
.cache
nosetests.xml
coverage.xml
*.cover
*.py,cover
.hypothesis/
.pytest_cache/

# Translations
*.mo
*.pot

# Django stuff:
*.log
local_settings.py
db.sqlite3
db.sqlite3-journal

# Flask stuff:
instance/
.webassets-cache

# Scrapy stuff:
.scrapy

# Sphinx documentation
docs/_build/

# PyBuilder
target/

# Jupyter Notebook
.ipynb_checkpoints

# IPython
profile_default/
ipython_config.py

# pyenv
.python-version

# pipenv
#   According to pypa/pipenv#598, it is recommended to include Pipfile.lock in version control.
#   However, in case of collaboration, if having platform-specific dependencies or dependencies
#   having no cross-platform support, pipenv may install dependencies that don't work, or not
#   install all needed dependencies.
#Pipfile.lock

# PEP 582; used by e.g. github.com/David-OConnor/pyflow
__pypackages__/

# Celery stuff
celerybeat-schedule
celerybeat.pid

# SageMath parsed files
*.sage.py

# Environments
.env
.venv
env/
venv/
ENV/
env.bak/
venv.bak/

# Spyder project settings
.spyderproject
.spyproject

# Rope project settings
.ropeproject

# mkdocs documentation
/site

# mypy
.mypy_cache/
.dmypy.json
dmypy.json

# Pyre type checker
.pyre/

<<<<<<< HEAD
.idea/
=======
# VS Code
.vscode

#PyCharm
.idea

*.zip

# Output Data
Article/
Links/
>>>>>>> 65d6572f
<|MERGE_RESOLUTION|>--- conflicted
+++ resolved
@@ -128,9 +128,6 @@
 # Pyre type checker
 .pyre/
 
-<<<<<<< HEAD
-.idea/
-=======
 # VS Code
 .vscode
 
@@ -141,5 +138,4 @@
 
 # Output Data
 Article/
-Links/
->>>>>>> 65d6572f
+Links/