# Byte-compiled / optimized / DLL files
__pycache__/
*.py[cod]
*$py.class

# C extensions
*.so

#pycharm
.idea

#vscode
.vscode

# Distribution / packaging
.Python
build/
develop-eggs/
dist/
downloads/
eggs/
.eggs/
lib/
lib64/
parts/
sdist/
var/
wheels/
pip-wheel-metadata/
share/python-wheels/
*.egg-info/
.installed.cfg
*.egg
MANIFEST

# PyInstaller
#  Usually these files are written by a python script from a template
#  before PyInstaller builds the exe, so as to inject date/other infos into it.
*.manifest
*.spec

# Installer logs
pip-log.txt
pip-delete-this-directory.txt

# Unit test / coverage reports
htmlcov/
.tox/
.nox/
.coverage
.coverage.*
.cache
nosetests.xml
coverage.xml
*.cover
*.py,cover
.hypothesis/
.pytest_cache/

# Translations
*.mo
*.pot

# Django stuff:
*.log
local_settings.py
db.sqlite3
db.sqlite3-journal

# Flask stuff:
instance/
.webassets-cache

# Scrapy stuff:
.scrapy

# Sphinx documentation
docs/_build/

# PyBuilder
target/

# Jupyter Notebook
.ipynb_checkpoints

# IPython
profile_default/
ipython_config.py

# pyenv
.python-version

# pipenv
#   According to pypa/pipenv#598, it is recommended to include Pipfile.lock in version control.
#   However, in case of collaboration, if having platform-specific dependencies or dependencies
#   having no cross-platform support, pipenv may install dependencies that don't work, or not
#   install all needed dependencies.
#Pipfile.lock

# PEP 582; used by e.g. github.com/David-OConnor/pyflow
__pypackages__/

# Celery stuff
celerybeat-schedule
celerybeat.pid

# SageMath parsed files
*.sage.py

# Environments
.env
.venv
env/
venv/
ENV/
env.bak/
venv.bak/

# Spyder project settings
.spyderproject
.spyproject

# Rope project settings
.ropeproject

# mkdocs documentation
/site

# mypy
.mypy_cache/
.dmypy.json
dmypy.json

# Pyre type checker
.pyre/

<<<<<<< HEAD
#log file
logs.log
=======
# VS Code
.vscode

#PyCharm
.idea

*.zip

# Output Data
Article/
Links/
>>>>>>> aec18d57
<|MERGE_RESOLUTION|>--- conflicted
+++ resolved
@@ -134,10 +134,6 @@
 # Pyre type checker
 .pyre/
 
-<<<<<<< HEAD
-#log file
-logs.log
-=======
 # VS Code
 .vscode
 
@@ -148,5 +144,4 @@
 
 # Output Data
 Article/
-Links/
->>>>>>> aec18d57
+Links/