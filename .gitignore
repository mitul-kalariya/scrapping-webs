# Byte-compiled / optimized / DLL files
__pycache__/
*.py[cod]
*$py.class

# C extensions
*.so

# Distribution / packaging
.Python
build/
develop-eggs/
dist/
downloads/
eggs/
.eggs/
lib/
lib64/
parts/
sdist/
var/
wheels/
pip-wheel-metadata/
share/python-wheels/
*.egg-info/
.installed.cfg
*.egg
MANIFEST

# PyInstaller
#  Usually these files are written by a python script from a template
#  before PyInstaller builds the exe, so as to inject date/other infos into it.
*.manifest
*.spec

# Installer logs
pip-log.txt
pip-delete-this-directory.txt

# Unit test / coverage reports
htmlcov/
.tox/
.nox/
.coverage
.coverage.*
.cache
nosetests.xml
coverage.xml
*.cover
*.py,cover
.hypothesis/
.pytest_cache/

# Translations
*.mo
*.pot

# Django stuff:
*.log
local_settings.py
db.sqlite3
db.sqlite3-journal

# Flask stuff:
instance/
.webassets-cache

# Scrapy stuff:
.scrapy

# Sphinx documentation
docs/_build/

# PyBuilder
target/

# Jupyter Notebook
.ipynb_checkpoints

# IPython
profile_default/
ipython_config.py

# pyenv
.python-version

# pipenv
#   According to pypa/pipenv#598, it is recommended to include Pipfile.lock in version control.
#   However, in case of collaboration, if having platform-specific dependencies or dependencies
#   having no cross-platform support, pipenv may install dependencies that don't work, or not
#   install all needed dependencies.
#Pipfile.lock

# PEP 582; used by e.g. github.com/David-OConnor/pyflow
__pypackages__/

# Celery stuff
celerybeat-schedule
celerybeat.pid

# SageMath parsed files
*.sage.py

# Environments
.env
.venv
env/
venv/
ENV/
env.bak/
venv.bak/

# Spyder project settings
.spyderproject
.spyproject

# Rope project settings
.ropeproject

# mkdocs documentation
/site

# mypy
.mypy_cache/
.dmypy.json
dmypy.json

# Pyre type checker
.pyre/

<<<<<<< HEAD
.idea/
*.pyc
=======
# VS Code
.vscode

*.zip

# Output Data
Article/
Links/
>>>>>>> 428a427c
<|MERGE_RESOLUTION|>--- conflicted
+++ resolved
@@ -128,10 +128,6 @@
 # Pyre type checker
 .pyre/
 
-<<<<<<< HEAD
-.idea/
-*.pyc
-=======
 # VS Code
 .vscode
 
@@ -139,5 +135,4 @@
 
 # Output Data
 Article/
-Links/
->>>>>>> 428a427c
+Links/