# Byte-compiled / optimized / DLL files
__pycache__/
*.py[cod]
*$py.class

# C extensions
*.so

# Distribution / packaging
.Python
build/
develop-eggs/
dist/
downloads/
eggs/
.eggs/
lib/
lib64/
parts/
sdist/
var/
wheels/
pip-wheel-metadata/
share/python-wheels/
*.egg-info/
.installed.cfg
*.egg
MANIFEST

# PyInstaller
#  Usually these files are written by a python script from a template
#  before PyInstaller builds the exe, so as to inject date/other infos into it.
*.manifest
*.spec

# Installer logs
pip-log.txt
pip-delete-this-directory.txt

# Unit test / coverage reports
htmlcov/
.tox/
.nox/
.coverage
.coverage.*
.cache
nosetests.xml
coverage.xml
*.cover
*.py,cover
.hypothesis/
.pytest_cache/

# Translations
*.mo
*.pot

# Django stuff:
*.log
local_settings.py
db.sqlite3
db.sqlite3-journal

# Flask stuff:
instance/
.webassets-cache

# Scrapy stuff:
.scrapy

# Sphinx documentation
docs/_build/

# PyBuilder
target/

# Jupyter Notebook
.ipynb_checkpoints

# IPython
profile_default/
ipython_config.py

# pyenv
.python-version

# pipenv
#   According to pypa/pipenv#598, it is recommended to include Pipfile.lock in version control.
#   However, in case of collaboration, if having platform-specific dependencies or dependencies
#   having no cross-platform support, pipenv may install dependencies that don't work, or not
#   install all needed dependencies.
#Pipfile.lock

# PEP 582; used by e.g. github.com/David-OConnor/pyflow
__pypackages__/

# Celery stuff
celerybeat-schedule
celerybeat.pid

# SageMath parsed files
*.sage.py

# Environments
.env
.venv
env/
venv/
ENV/
env.bak/
venv.bak/

# Spyder project settings
.spyderproject
.spyproject

# Rope project settings
.ropeproject

# mkdocs documentation
/site

# mypy
.mypy_cache/
.dmypy.json
dmypy.json

# Pyre type checker
.pyre/

<<<<<<< HEAD
# Output Files
*.json
=======
# VS Code
.vscode

#PyCharm
.idea

*.zip

# Output Data
Article/
Links/
>>>>>>> 6c427adb
<|MERGE_RESOLUTION|>--- conflicted
+++ resolved
@@ -128,10 +128,9 @@
 # Pyre type checker
 .pyre/
 
-<<<<<<< HEAD
 # Output Files
 *.json
-=======
+
 # VS Code
 .vscode
 
@@ -142,5 +141,4 @@
 
 # Output Data
 Article/
-Links/
->>>>>>> 6c427adb
+Links/