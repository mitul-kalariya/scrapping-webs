--- conflicted
+++ resolved
@@ -128,10 +128,9 @@
 # Pyre type checker
 .pyre/
 
-<<<<<<< HEAD
 # Custom
 *.json
-=======
+
 # VS Code
 .vscode
 
@@ -142,5 +141,4 @@
 
 # Output Data
 Article/
-Links/
->>>>>>> 84369860
+Links/