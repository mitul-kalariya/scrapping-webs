# Byte-compiled / optimized / DLL files
__pycache__/
*.py[cod]
*$py.class

# C extensions
*.so

# Distribution / packaging
.Python
build/
develop-eggs/
dist/
downloads/
eggs/
.eggs/
lib/
lib64/
parts/
sdist/
var/
wheels/
pip-wheel-metadata/
share/python-wheels/
*.egg-info/
.installed.cfg
*.egg
MANIFEST

# PyInstaller
#  Usually these files are written by a python script from a template
#  before PyInstaller builds the exe, so as to inject date/other infos into it.
*.manifest
*.spec

# Installer logs
pip-log.txt
pip-delete-this-directory.txt

# Unit test / coverage reports
htmlcov/
.tox/
.nox/
.coverage
.coverage.*
.cache
nosetests.xml
coverage.xml
*.cover
*.py,cover
.hypothesis/
.pytest_cache/

# Translations
*.mo
*.pot

# Django stuff:
*.log
local_settings.py
db.sqlite3
db.sqlite3-journal

# Flask stuff:
instance/
.webassets-cache

# Scrapy stuff:
.scrapy

# Sphinx documentation
docs/_build/

# PyBuilder
target/

# Jupyter Notebook
.ipynb_checkpoints

# IPython
profile_default/
ipython_config.py

# pyenv
.python-version

# pipenv
#   According to pypa/pipenv#598, it is recommended to include Pipfile.lock in version control.
#   However, in case of collaboration, if having platform-specific dependencies or dependencies
#   having no cross-platform support, pipenv may install dependencies that don't work, or not
#   install all needed dependencies.
#Pipfile.lock

# PEP 582; used by e.g. github.com/David-OConnor/pyflow
__pypackages__/

# Celery stuff
celerybeat-schedule
celerybeat.pid

# SageMath parsed files
*.sage.py

# Environments
.env
.venv
env/
venv/
ENV/
env.bak/
venv.bak/

# Spyder project settings
.spyderproject
.spyproject

# Rope project settings
.ropeproject

# mkdocs documentation
/site

# mypy
.mypy_cache/
.dmypy.json
dmypy.json

# Pyre type checker
.pyre/

<<<<<<< HEAD
.idea/
*.pyc
=======
# VS Code
.vscode

#PyCharm
.idea

*.zip

# Output Data
Article/
Links/
>>>>>>> 84369860
<|MERGE_RESOLUTION|>--- conflicted
+++ resolved
@@ -128,10 +128,8 @@
 # Pyre type checker
 .pyre/
 
-<<<<<<< HEAD
 .idea/
 *.pyc
-=======
 # VS Code
 .vscode
 
@@ -142,5 +140,4 @@
 
 # Output Data
 Article/
-Links/
->>>>>>> 84369860
+Links/