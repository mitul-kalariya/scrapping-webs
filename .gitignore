# Byte-compiled / optimized / DLL files
__pycache__/
*.py[cod]
*$py.class

# C extensions
*.so

# Distribution / packaging
.Python
build/
develop-eggs/
dist/
downloads/
eggs/
.eggs/
lib/
lib64/
parts/
sdist/
var/
wheels/
pip-wheel-metadata/
share/python-wheels/
*.egg-info/
.installed.cfg
*.egg
MANIFEST

# PyInstaller
#  Usually these files are written by a python script from a template
#  before PyInstaller builds the exe, so as to inject date/other infos into it.
*.manifest
*.spec

# Installer logs
pip-log.txt
pip-delete-this-directory.txt

# Unit test / coverage reports
htmlcov/
.tox/
.nox/
.coverage
.coverage.*
.cache
nosetests.xml
coverage.xml
*.cover
*.py,cover
.hypothesis/
.pytest_cache/

# Translations
*.mo
*.pot

# Django stuff:
*.log
local_settings.py
db.sqlite3
db.sqlite3-journal

# Flask stuff:
instance/
.webassets-cache

# Scrapy stuff:
.scrapy

# Sphinx documentation
docs/_build/

# PyBuilder
target/

# Jupyter Notebook
.ipynb_checkpoints

# IPython
profile_default/
ipython_config.py

# pyenv
.python-version

# pipenv
#   According to pypa/pipenv#598, it is recommended to include Pipfile.lock in version control.
#   However, in case of collaboration, if having platform-specific dependencies or dependencies
#   having no cross-platform support, pipenv may install dependencies that don't work, or not
#   install all needed dependencies.
#Pipfile.lock

# PEP 582; used by e.g. github.com/David-OConnor/pyflow
__pypackages__/

# Celery stuff
celerybeat-schedule
celerybeat.pid

# SageMath parsed files
*.sage.py

# Environments
.env
.venv
env/
venv/
ENV/
env.bak/
venv.bak/

# Spyder project settings
.spyderproject
.spyproject

# Rope project settings
.ropeproject

# mkdocs documentation
/site

# mypy
.mypy_cache/
.dmypy.json
dmypy.json

# Pyre type checker
.pyre/
<<<<<<< HEAD
.idea/.gitignore
=======
>>>>>>> 2cb487aa

# VS Code
.vscode

<<<<<<< HEAD
=======
#PyCharm
.idea

>>>>>>> 2cb487aa
*.zip

# Output Data
Article/
<<<<<<< HEAD
Links/

# Test Cases
test/
=======
Links/
>>>>>>> 2cb487aa
<|MERGE_RESOLUTION|>--- conflicted
+++ resolved
@@ -127,29 +127,13 @@
 
 # Pyre type checker
 .pyre/
-<<<<<<< HEAD
 .idea/.gitignore
-=======
->>>>>>> 2cb487aa
 
 # VS Code
 .vscode
 
-<<<<<<< HEAD
-=======
-#PyCharm
-.idea
-
->>>>>>> 2cb487aa
 *.zip
 
 # Output Data
 Article/
-<<<<<<< HEAD
-Links/
-
-# Test Cases
-test/
-=======
-Links/
->>>>>>> 2cb487aa
+Links/